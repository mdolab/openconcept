from __future__ import division
import sys
import os
import numpy as np

sys.path.insert(0, os.getcwd())
from openmdao.api import Problem, Group, ScipyOptimizeDriver
from openmdao.api import DirectSolver, SqliteRecorder, IndepVarComp
from openmdao.api import NewtonSolver,BoundsEnforceLS

# imports for the airplane model itself
from openconcept.analysis.aerodynamics import PolarDrag
from openconcept.utilities.math import AddSubtractComp
from openconcept.utilities.math.integrals import Integrator
from openconcept.utilities.dvlabel import DVLabel
from examples.methods.weights_turboprop import SingleTurboPropEmptyWeight
from examples.propulsion_layouts.simple_all_electric import AllElectricSinglePropulsionSystemWithThermal_Incompressible, AllElectricSinglePropulsionSystemWithThermal_Compressible
from examples.methods.costs_commuter import OperatingCost
from openconcept.utilities.dict_indepvarcomp import DictIndepVarComp
from examples.aircraft_data.TBM850 import data as acdata
from openconcept.analysis.performance.mission_profiles import FullMissionAnalysis
from openconcept.utilities.visualization import plot_trajectory
from openconcept.utilities.linearinterp import LinearInterpolator



class ElectricTBM850Model(Group):
    """
    A custom model specific to an electrified TBM 850 airplane
    This class will be passed in to the mission analysis code.

    """
    def initialize(self):
        self.options.declare('num_nodes', default=1)
        self.options.declare('flight_phase', default=None)

    def setup(self):
        nn = self.options['num_nodes']
        flight_phase = self.options['flight_phase']

        # any control variables other than throttle and braking need to be defined here
        controls = self.add_subsystem('controls', IndepVarComp(), promotes_outputs=['*'])
        controls.add_output('prop1rpm', val=np.ones((nn,)) * 2000, units='rpm')

        propulsion_promotes_outputs = ['thrust']
        propulsion_promotes_inputs = ["fltcond|*", "ac|propulsion|*",
                                      "throttle", "ac|weights|*", "duration"]

        self.add_subsystem('propmodel', AllElectricSinglePropulsionSystemWithThermal_Incompressible(num_nodes=nn),
                           promotes_inputs=propulsion_promotes_inputs,
                           promotes_outputs=propulsion_promotes_outputs)
        self.connect('prop1rpm', 'propmodel.prop1.rpm')

        # use a different drag coefficient for takeoff versus cruise
        if flight_phase not in ['v0v1', 'v1v0', 'v1vr', 'rotate']:
            cd0_source = 'ac|aero|polar|CD0_cruise'
        else:
            cd0_source = 'ac|aero|polar|CD0_TO'
        self.add_subsystem('drag', PolarDrag(num_nodes=nn),
                           promotes_inputs=['fltcond|CL', 'ac|geom|*', ('CD0', cd0_source),
                                            'fltcond|q', ('e', 'ac|aero|polar|e')],
                           promotes_outputs=['drag'])
        self.add_subsystem('weight',LinearInterpolator(num_nodes=nn, units='kg'),
                           promotes_inputs=[('start_val','ac|weights|MTOW'),
                                             ('end_val','ac|weights|MTOW')],
                           promotes_outputs=[('vec','weight')])

class ElectricTBMAnalysisGroup(Group):
    """This is an example of a balanced field takeoff and three-phase mission analysis.
    """
    def setup(self):
        nn = 11

        dv_comp = self.add_subsystem('dv_comp',DictIndepVarComp(acdata,seperator='|'),promotes_outputs=["*"])
        #eventually replace the following aerodynamic parameters with an analysis module (maybe OpenAeroStruct)
        dv_comp.add_output_from_dict('ac|aero|CLmax_TO')
        dv_comp.add_output_from_dict('ac|aero|polar|e')
        dv_comp.add_output_from_dict('ac|aero|polar|CD0_TO')
        dv_comp.add_output_from_dict('ac|aero|polar|CD0_cruise')

        dv_comp.add_output_from_dict('ac|geom|wing|S_ref')
        dv_comp.add_output_from_dict('ac|geom|wing|AR')
        dv_comp.add_output_from_dict('ac|geom|wing|c4sweep')
        dv_comp.add_output_from_dict('ac|geom|wing|taper')
        dv_comp.add_output_from_dict('ac|geom|wing|toverc')
        dv_comp.add_output_from_dict('ac|geom|hstab|S_ref')
        dv_comp.add_output_from_dict('ac|geom|hstab|c4_to_wing_c4')
        dv_comp.add_output_from_dict('ac|geom|vstab|S_ref')
        dv_comp.add_output_from_dict('ac|geom|fuselage|S_wet')
        dv_comp.add_output_from_dict('ac|geom|fuselage|width')
        dv_comp.add_output_from_dict('ac|geom|fuselage|length')
        dv_comp.add_output_from_dict('ac|geom|fuselage|height')
        dv_comp.add_output_from_dict('ac|geom|nosegear|length')
        dv_comp.add_output_from_dict('ac|geom|maingear|length')

        dv_comp.add_output_from_dict('ac|weights|MTOW')
        dv_comp.add_output_from_dict('ac|weights|W_fuel_max')
        dv_comp.add_output_from_dict('ac|weights|MLW')

        dv_comp.add_output_from_dict('ac|propulsion|engine|rating')
        dv_comp.add_output_from_dict('ac|propulsion|propeller|diameter')

        dv_comp.add_output_from_dict('ac|num_passengers_max')
        dv_comp.add_output_from_dict('ac|q_cruise')
        dv_comp.add_output('ac|propulsion|motor|rating', val=850, units='hp')
        dv_comp.add_output('ac|weights|W_battery', val=2000, units='lb')

        mission_data_comp = self.add_subsystem('mission_data_comp',IndepVarComp(),promotes_outputs=["*"])
        # mission_data_comp.add_output('cruise|h0',val=6000, units='m')
        # mission_data_comp.add_output('design_range',val=150,units='NM')
        mission_data_comp.add_output('T_motor_initial', val=15, units='degC')
        mission_data_comp.add_output('T_res_initial', val=15.1, units='degC')

        connect_phases_1 = ['v0v1','v1vr','rotate','climb','cruise','descent']
        connect_states_1 = ['propmodel.batt1.SOC','propmodel.motorheatsink.T','propmodel.reservoir.T']
        extra_states_tuple_1 = [(connect_state, connect_phases_1) for connect_state in connect_states_1]
        connect_phases_2 = ['rotate','climb','cruise','descent']
        connect_states_2 = ['range','fltcond|h']
        extra_states_tuple_2 = [(connect_state, connect_phases_2) for connect_state in connect_states_2]
        extra_states_tuple = extra_states_tuple_1 + extra_states_tuple_2
        analysis = self.add_subsystem('analysis',FullMissionAnalysis(num_nodes=nn,
                                                                     aircraft_model=ElectricTBM850Model,
                                                                     extra_states=extra_states_tuple,
                                                                     transition_method='ode'),
                                                 promotes_inputs=['*'],promotes_outputs=['*'])




        self.connect('T_motor_initial','v0v1.propmodel.motorheatsink.T_initial')
        self.connect('T_res_initial','v0v1.propmodel.reservoir.T_initial')

def configure_problem():
    prob = Problem()
    prob.model= ElectricTBMAnalysisGroup()

    prob.model.nonlinear_solver=NewtonSolver(iprint=2)
    prob.model.options['assembled_jac_type'] = 'csc'
    prob.model.linear_solver = DirectSolver(assemble_jac=True)
    prob.model.nonlinear_solver.options['solve_subsystems'] = True
    prob.model.nonlinear_solver.options['maxiter'] = 20
    prob.model.nonlinear_solver.options['atol'] = 1e-8
    prob.model.nonlinear_solver.options['rtol'] = 1e-8
    prob.model.nonlinear_solver.linesearch = BoundsEnforceLS(bound_enforcement='scalar',print_bound_enforce=False)
    prob.model.add_design_var('mission_range',lower=100,upper=300,scaler=1e-2)
    prob.model.add_constraint('descent.propmodel.batt1.SOC_final',lower=0.0)
    prob.model.add_objective('mission_range',scaler=-1.0)
    prob.driver = ScipyOptimizeDriver()
<<<<<<< HEAD
    return prob
=======
    # prob.driver.options['declare_coloring'] = True
>>>>>>> e853c270

def set_values(prob, num_nodes):
    # set some (required) mission parameters. Each pahse needs a vertical and air-speed
    # the entire mission needs a cruise altitude and range
    prob.set_val('rotate.fltcond|Utrue',np.ones((num_nodes))*80,units='kn')
    prob.set_val('rotate.accel_vert',np.ones((num_nodes))*0.1,units='m/s**2')
    prob.set_val('climb.fltcond|vs', np.ones((num_nodes,))*1000, units='ft/min')
    prob.set_val('climb.fltcond|Ueas', np.ones((num_nodes,))*140, units='kn')
    prob.set_val('cruise.fltcond|vs', np.ones((num_nodes,))*0.01, units='ft/min')
    prob.set_val('cruise.fltcond|Ueas', np.ones((num_nodes,))*140, units='kn')
    prob.set_val('descent.fltcond|vs', np.ones((num_nodes,))*(-600), units='ft/min')
    prob.set_val('descent.fltcond|Ueas', np.ones((num_nodes,))*140, units='kn')

    prob.set_val('cruise|h0',6000,units='m')
    prob.set_val('mission_range',150,units='NM')

    # set some (optional) guesses for takeoff speeds and (required) mission parameters
    prob.set_val('v0v1.fltcond|Utrue',np.ones((num_nodes))*50,units='kn')
    prob.set_val('v1vr.fltcond|Utrue',np.ones((num_nodes))*85,units='kn')
    prob.set_val('v1v0.fltcond|Utrue',np.ones((num_nodes))*85,units='kn')

<<<<<<< HEAD
def show_outputs(prob):
    # print some outputs
=======
    prob.run_model()

     # print some outputs
>>>>>>> e853c270
    vars_list = ['ac|weights|MTOW','descent.propmodel.batt1.SOC_final','rotate.range_final']
    units = ['lb', None, 'ft']
    nice_print_names = ['MTOW', 'Final battery state of charge','TOFL (over 35ft obstacle)']
    print("=======================================================================")
    for i, thing in enumerate(vars_list):
        print(nice_print_names[i]+': '+str(prob.get_val(thing,units=units[i])[0])+' '+str(units[i]))

        y_variables = ['fltcond|h','fltcond|Ueas','throttle','fltcond|vs','propmodel.batt1.SOC','propmodel.motorheatsink.T','propmodel.reservoir.T_out','propmodel.duct.mdot']
        y_units = ['ft','kn',None,'ft/min',None,'degC','degC','kg/s']

    # plot some stuff
    plots = True
    if plots:
        x_var = 'range'
        x_unit = 'ft'
        y_vars = ['fltcond|h','fltcond|Ueas','throttle','fltcond|vs',
                  'propmodel.batt1.SOC','propmodel.motorheatsink.T',
                  'propmodel.reservoir.T_out','propmodel.duct.mdot']
        y_units = ['ft', 'kn', None, 'ft/min',
                   None, 'degC', 'degC', 'lb/s']
        x_label = 'Distance (ft)'
        y_labels = ['Altitude (ft)', 'Veas airspeed (knots)', 'Throttle', 'Vertical speed (ft/min)',
                    'Battery SOC', 'Motor temp (C)', 'Reservoir outlet temp (C)', 'Cooling duct mass flow (lb/s)']
        phases = ['v0v1', 'v1vr', 'rotate', 'v1v0']
        plot_trajectory(prob, x_var, x_unit, y_vars, y_units, phases,
                        x_label=x_label, y_labels=y_labels,
                        plot_title='Elec Single Takeoff')

        x_var = 'range'
        x_unit = 'NM'
        x_label = 'Range (nmi)'
        phases = ['climb', 'cruise', 'descent']
        plot_trajectory(prob, x_var, x_unit, y_vars, y_units, phases,
                        x_label=x_label, y_labels=y_labels, marker='-',
                        plot_title='Elec Single Mission Profile')
<<<<<<< HEAD

def run_electricsingle_analysis(plots=False):
    num_nodes = 11
    prob = configure_problem()
    prob.setup(check=True,mode='fwd')
    set_values(prob, num_nodes)
    prob.run_model()
    if plots:
        show_outputs(prob)
    return prob
    
if __name__ == "__main__":
    run_electricsingle_analysis(plots=True)

    
=======
>>>>>>> e853c270
<|MERGE_RESOLUTION|>--- conflicted
+++ resolved
@@ -146,11 +146,8 @@
     prob.model.add_constraint('descent.propmodel.batt1.SOC_final',lower=0.0)
     prob.model.add_objective('mission_range',scaler=-1.0)
     prob.driver = ScipyOptimizeDriver()
-<<<<<<< HEAD
     return prob
-=======
-    # prob.driver.options['declare_coloring'] = True
->>>>>>> e853c270
+
 
 def set_values(prob, num_nodes):
     # set some (required) mission parameters. Each pahse needs a vertical and air-speed
@@ -172,14 +169,9 @@
     prob.set_val('v1vr.fltcond|Utrue',np.ones((num_nodes))*85,units='kn')
     prob.set_val('v1v0.fltcond|Utrue',np.ones((num_nodes))*85,units='kn')
 
-<<<<<<< HEAD
 def show_outputs(prob):
     # print some outputs
-=======
-    prob.run_model()
-
-     # print some outputs
->>>>>>> e853c270
+
     vars_list = ['ac|weights|MTOW','descent.propmodel.batt1.SOC_final','rotate.range_final']
     units = ['lb', None, 'ft']
     nice_print_names = ['MTOW', 'Final battery state of charge','TOFL (over 35ft obstacle)']
@@ -215,7 +207,6 @@
         plot_trajectory(prob, x_var, x_unit, y_vars, y_units, phases,
                         x_label=x_label, y_labels=y_labels, marker='-',
                         plot_title='Elec Single Mission Profile')
-<<<<<<< HEAD
 
 def run_electricsingle_analysis(plots=False):
     num_nodes = 11
@@ -230,6 +221,5 @@
 if __name__ == "__main__":
     run_electricsingle_analysis(plots=True)
 
-    
-=======
->>>>>>> e853c270
+
+    