from distutils.core import setup
import re
import os

__version__ = re.findall(
    r"""__version__ = ["']+([0-9\.]*)["']+""",
    open('openconcept/__init__.py').read(),
)[0]

this_directory = os.path.abspath(os.path.dirname(__file__))
with open(os.path.join(this_directory, "readme.md"), encoding="utf-8") as f:
    long_description = f.read()

setup(
    name='openconcept',
    version=__version__,
    description="Open Aircraft Conceptual Design Tools",
    long_description=long_description,
    classifiers=[
        'Development Status :: 3 - Alpha',
        'Intended Audience :: Science/Research',
        'License :: OSI Approved :: MIT License',
        'Natural Language :: English',
        'Operating System :: MacOS :: MacOS X',
        'Operating System :: POSIX :: Linux',
        'Operating System :: Microsoft :: Windows',
        'Topic :: Scientific/Engineering',
        'Programming Language :: Python',
        'Programming Language :: Python :: 3.8',
        'Programming Language :: Python :: Implementation :: CPython',
    ],
    keywords='aircraft design optimization multidisciplinary multi-disciplinary analysis',
    author='Benjamin J. Brelje and Eytan J. Adler',
    author_email='bbrelje@umich.edu and eytana@umich.edu',
    url='http://www.brelje.net',
    download_url='https://github.com/mdolab/openconcept',
    license='MIT License',
    packages=[
        'openconcept',
        'openconcept.analysis',
        'openconcept.analysis.atmospherics',
        'openconcept.analysis.openaerostruct',
        'openconcept.analysis.performance',
        'openconcept.analysis.tests',
        'openconcept.components',
        'openconcept.components.empirical_data',
        'openconcept.utilities',
        'openconcept.utilities.math'
    ],
    install_requires=[
        'six',
        'scipy>=1.0.0',
        'numpy>=1.14.0',
<<<<<<< HEAD
        'openmdao>=3.5.0',
=======
        'openmdao>=3.10.0',
>>>>>>> 459aa242
    ],
    extras_require = {
        'testing': ["pytest", "pytest-cov", "coverage",
                    "openaerostruct @ git+https://github.com/mdolab/OpenAeroStruct.git@master"],
        'docs': ["sphinx_mdolab_theme",
                 "openaerostruct @ git+https://github.com/mdolab/OpenAeroStruct.git@master"],
        'plot': ["matplotlib"]
      },
)<|MERGE_RESOLUTION|>--- conflicted
+++ resolved
@@ -51,11 +51,7 @@
         'six',
         'scipy>=1.0.0',
         'numpy>=1.14.0',
-<<<<<<< HEAD
-        'openmdao>=3.5.0',
-=======
         'openmdao>=3.10.0',
->>>>>>> 459aa242
     ],
     extras_require = {
         'testing': ["pytest", "pytest-cov", "coverage",
