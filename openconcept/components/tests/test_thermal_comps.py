--- conflicted
+++ resolved
@@ -106,11 +106,7 @@
         assert_near_equal(prob.get_val('T', units='K'), np.array([400., 406.40945984, 422.53992837]), tolerance=1e-9)
         assert_near_equal(prob.get_val('T_out', units='K'), np.array([300.00140593, 350.00050984, 290.00139757]), tolerance=1e-9)
 
-<<<<<<< HEAD
-        partials = prob.check_partials(method='cs',compact_print=True, excludes=['hex'])
-=======
         partials = prob.check_partials(method='cs',compact_print=True, step=1e-50)
->>>>>>> 6a077148
         assert_check_partials(partials)
 
 class CoolantReservoirRateTestCase(unittest.TestCase):
