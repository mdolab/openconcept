from __future__ import division
from openmdao.api import Problem, Group, IndepVarComp, BalanceComp, NewtonSolver, DirectSolver, BoundsEnforceLS
from openmdao.api import ScipyOptimizeDriver, ExplicitComponent, ImplicitComponent, ExecComp

import numpy as np
import scipy.sparse as sp
import sys, os
sys.path.insert(0,os.getcwd())
from openconcept.components.ducts import ImplicitCompressibleDuct
from openconcept.components.motor import SimpleMotor
from openconcept.utilities.selector import SelectorComp
from openconcept.utilities.math.integrals import Integrator
from openconcept.utilities.math.derivatives import FirstDerivative
from openconcept.utilities.math import AddSubtractComp, ElementMultiplyDivideComp, VectorConcatenateComp, VectorSplitComp
from openconcept.analysis.atmospherics.compute_atmos_props import ComputeAtmosphericProperties
from openconcept.utilities.linearinterp import LinearInterpolator

<<<<<<< HEAD
# Define sigmoid function and its derivative for later use
def sigmoid(x):
    """
    Logistic sigmoid function f(x) = 1/(1 + exp(-x))

    Inputs
    ------
    x : float
        Input value, any shape
    
    Outputs
    -------
    f : float
        Sigmoid function evaluated at x, same shape as x
    """
    f = 1 / (1 + np.exp(-x))
    return f

def sigmoid_deriv(x):
    """
    Derivative of logistic sigmoid function w.r.t. x

    Inputs
    ------
    x : float
        Input value, any shape
    
    Outputs
    -------
    df : float
        Sigmoid derivitive w.r.t. x evaluated at x, same shape as x
    """
    df = 1 / (np.exp(-x) + 2 + 1/np.exp(-x))
    return df


"""Analysis routines for simulating thermal management of aircraft components"""

class SimpleEngine(ExplicitComponent):
    """
    Convert heat to work based on an assumed fraction of the
    Carnot efficiency. 

    Inputs
    ------
    T_h : float
        Temperature of the hot heat input (vector, K)
    T_c : float
        Temperature of the cold heat input (vector, K)
    Wdot : float
        Work generation rate (vector, W)
    eff_factor : float
        Percentage of the Carnot efficiency (scalar, dimensionless)

    Outputs
    -------
    q_h : float
        Heat extracted from the hot side (vector, W)
    q_c : float
        Waste heat sent to cold side (vector, W)
    eta_thermal : float
        Overall thermal efficiency (vector, dimensionless)

    Options
    -------
    num_nodes : int
        The number of analysis points to run
    """
    def initialize(self):
        self.options.declare('num_nodes', default=1)

    def setup(self):
        nn_tot = self.options['num_nodes']
        arange = np.arange(0, nn_tot)

        self.add_input('T_h', units='K', shape=(nn_tot,), val=600.)
        self.add_input('T_c', units='K', shape=(nn_tot,), val=400.)
        self.add_input('Wdot', units='W', shape=(nn_tot,), val=1000.)
        self.add_input('eff_factor', units=None, val=0.4)

        self.add_output('q_h', units='W', shape=(nn_tot,))
        self.add_output('q_c', units='W', shape=(nn_tot,))
        self.add_output('eta_thermal', units=None, shape=(nn_tot,))

        self.declare_partials(['q_h'], ['T_h', 'T_c', 'Wdot'], rows=arange, cols=arange)
        self.declare_partials(['q_c'], ['T_h', 'T_c', 'Wdot'], rows=arange, cols=arange)
        self.declare_partials(['eta_thermal'], ['T_h', 'T_c'], rows=arange, cols=arange)

        self.declare_partials(['q_h'], ['eff_factor'], rows=arange, cols=np.zeros((nn_tot,)))
        self.declare_partials(['q_c'], ['eff_factor'], rows=arange, cols=np.zeros((nn_tot,)))
        self.declare_partials(['eta_thermal'], ['eff_factor'], rows=arange, cols=np.zeros((nn_tot,)))

    def compute(self, inputs, outputs):
        # compute carnot efficiency
        # 1 - Tc/Th
        eta_carnot = 1 - inputs['T_c'] / inputs['T_h']
        eta_thermal = inputs['eff_factor'] * eta_carnot
        outputs['eta_thermal'] = eta_thermal
        # compute the heats
        outputs['q_h'] = inputs['Wdot'] / eta_thermal
        outputs['q_c'] = inputs['Wdot'] / eta_thermal - inputs['Wdot'] 

    def compute_partials(self, inputs, J):
        eta_carnot = 1 - inputs['T_c'] / inputs['T_h']
        eta_thermal = inputs['eff_factor'] * eta_carnot

        J['eta_thermal', 'T_h'] = inputs['eff_factor'] * inputs['T_c'] / inputs['T_h'] ** 2
        J['eta_thermal', 'T_c'] = inputs['eff_factor'] * (-1 / inputs['T_h'])
        J['eta_thermal', 'eff_factor'] = eta_carnot

        J['q_h', 'T_h'] = - inputs['Wdot'] / eta_thermal ** 2 * (inputs['eff_factor'] * inputs['T_c'] / inputs['T_h'] ** 2)
        J['q_h', 'T_c'] = - inputs['Wdot'] / eta_thermal ** 2 * (inputs['eff_factor'] * (-1 / inputs['T_h']))
        J['q_h', 'Wdot'] = 1 / eta_thermal
        J['q_h', 'eff_factor'] = - inputs['Wdot'] / eta_thermal ** 2 * (eta_carnot)

        J['q_c', 'T_h'] = - inputs['Wdot'] / eta_thermal ** 2 * (inputs['eff_factor'] * inputs['T_c'] / inputs['T_h'] ** 2)
        J['q_c', 'T_c'] = - inputs['Wdot'] / eta_thermal ** 2 * (inputs['eff_factor'] * (-1 / inputs['T_h']))
        J['q_c', 'Wdot'] = (1 / eta_thermal - 1)
        J['q_c', 'eff_factor'] = - inputs['Wdot'] / eta_thermal ** 2 * (eta_carnot)

class SimpleHeatPump(ExplicitComponent):
    """
    Pumps heat from cold source to hot sink with work input
    based on assumed fraction of Carnot efficiency.

    Inputs
    ------
    T_h : float
        Temperature of the hot heat input (vector, K)
    T_c : float
        Temperature of the cold heat input (vector, K)
    Wdot : float
        Work usage rate (vector, W)
    eff_factor : float
        Percentage of the Carnot efficiency (scalar, dimensionless)
    
    Outputs
    -------
    q_c : float
        Heat extracted from the cold side (vector, W)
    q_h : float
        Heat sent to hot side (vector, W)
    COP_cooling : float
        Cooling coefficient of performance, heat removed from cold side
        divided by work used (vector, dimensionless)

    Options
    -------
    num_nodes : int
        The number of analysis points to run
    """
    def initialize(self):
        self.options.declare('num_nodes', default=1, desc='Number of analysis points to run')
    
    def setup(self):
        nn_tot = self.options['num_nodes']
        arange = np.arange(0, nn_tot)

        self.add_input('T_h', units='K', shape=(nn_tot,), val=600.)
        self.add_input('T_c', units='K', shape=(nn_tot,), val=400.)
        self.add_input('Wdot', units='W', shape=(nn_tot,), val=1000.)
        self.add_input('eff_factor', units=None, val=0.4)

        self.add_output('q_c', units='W', shape=(nn_tot,), upper=0.)
        self.add_output('q_h', units='W', shape=(nn_tot,), lower=0.)
        self.add_output('COP_cooling', units=None, shape=(nn_tot,), lower=0.)

        self.declare_partials(['q_c'], ['T_h', 'T_c', 'Wdot'], rows=arange, cols=arange)
        self.declare_partials(['q_h'], ['T_h', 'T_c', 'Wdot'], rows=arange, cols=arange)
        self.declare_partials(['COP_cooling'], ['T_h', 'T_c'], rows=arange, cols=arange)

        self.declare_partials(['q_c'], ['eff_factor'], rows=arange, cols=np.zeros((nn_tot,)))
        self.declare_partials(['q_h'], ['eff_factor'], rows=arange, cols=np.zeros((nn_tot,)))
        self.declare_partials(['COP_cooling'], ['eff_factor'], rows=arange, cols=np.zeros((nn_tot,)))
    
    def compute(self, inputs, outputs):
        # Cooling coefficient of performance, use sigmoid to avoid negative COPs
        delta_T = inputs['T_h'] - inputs['T_c']
        shift = 2  # shift so sigmoid is very close to zero once delta_T < 0
        COP_cooling = sigmoid(delta_T - shift) * inputs['eff_factor'] * inputs['T_c'] / (delta_T)
        outputs['COP_cooling'] = COP_cooling

        # Heat transfer
        outputs['q_c'] = - COP_cooling * inputs['Wdot']
        outputs['q_h'] = (1 + COP_cooling) * inputs['Wdot']
    
    def compute_partials(self, inputs, J):
        # Assign inputs to variables for readability
        T_h = inputs['T_h']
        T_c = inputs['T_c']
        Wdot = inputs['Wdot']
        eff_factor = inputs['eff_factor']
        shift = 2

        J['COP_cooling', 'T_h'] = - sigmoid(T_h - T_c - shift) * eff_factor * T_c / (T_h - T_c) ** 2 + \
                                    sigmoid_deriv(T_h - T_c - shift) * eff_factor * T_c / (T_h - T_c)
        J['COP_cooling', 'T_c'] = sigmoid(T_h - T_c - shift) * eff_factor * T_h / (T_h - T_c) ** 2 - \
                                  sigmoid_deriv(T_h - T_c - shift) * eff_factor * T_c / (T_h - T_c)
        J['COP_cooling', 'eff_factor'] = sigmoid(T_h - T_c - shift) * T_c / (T_h - T_c)

        J['q_c', 'T_h'] = - J['COP_cooling', 'T_h'] * Wdot
        J['q_c', 'T_c'] = - J['COP_cooling', 'T_c'] * Wdot
        J['q_c', 'Wdot'] = - sigmoid(T_h - T_c - shift) * eff_factor * T_c / (T_h - T_c)
        J['q_c', 'eff_factor'] = - J['COP_cooling', 'eff_factor'] * Wdot

        J['q_h', 'T_h'] = J['COP_cooling', 'T_h'] * Wdot
        J['q_h', 'T_c'] = J['COP_cooling', 'T_c'] * Wdot
        J['q_h', 'Wdot'] = 1 + sigmoid(T_h - T_c - shift) * eff_factor * T_c / (T_h - T_c)
        J['q_h', 'eff_factor'] = J['COP_cooling', 'eff_factor'] * Wdot

=======
>>>>>>> 459aa242
class PerfectHeatTransferComp(ExplicitComponent):
    """
    Models heat transfer to coolant loop assuming zero thermal resistance.

    Inputs
    ------
    T_in : float
        Incoming coolant temperature (vector, K)
    q : float
        Heat flow into fluid stream; positive is heat addition (vector, W)
    mdot_coolant : float
        Coolant mass flow (vector, kg/s)
    
    Outputs
    -------
    T_out : float
        Outgoing coolant temperature (vector, K)
    T_average : float
        Average coolant temperature (vector K)
    
    Options
    -------
    num_nodes : int
        Number of analysis points to run (scalar, default 1)
    specific_heat : float
        Specific heat of the coolant (scalar, J/kg/K, default 3801 glycol/water)
    """
    def initialize(self):
        self.options.declare('num_nodes', default=1, desc='Number of analysis points')
        self.options.declare('specific_heat', default=3801., desc='Specific heat in J/kg/K')
    
    def setup(self):
        nn = self.options['num_nodes']
        arange = np.arange(0, nn)

        self.add_input('T_in', desc='Incoming coolant temp', units='K', shape=(nn,))
        self.add_input('q', desc='Heat INTO the fluid stream (positive is heat addition)', units='W', shape=(nn,))
        self.add_input('mdot_coolant', desc='Mass flow rate of coolant', units='kg/s', shape=(nn,))
        self.add_output('T_out', desc='Outgoing coolant temp', val=np.random.uniform(300, 330), lower=1e-10, units='K', shape=(nn,))
        self.add_output('T_average', desc='Average temp of fluid', val=np.random.uniform(300, 330), lower=1e-10, units='K', shape=(nn,))

        self.declare_partials(['T_out', 'T_average'], ['q', 'mdot_coolant'], rows=arange, cols=arange)
        self.declare_partials('T_out', 'T_in', rows=arange, cols=arange, val=np.ones((nn,)))
        self.declare_partials('T_average', 'T_in', rows=arange, cols=arange, val=np.ones((nn,)))
    
    def compute(self, inputs, outputs):
        outputs['T_out'] = inputs['T_in'] + inputs['q'] / self.options['specific_heat'] / inputs['mdot_coolant']
        outputs['T_average'] = (inputs['T_in'] + outputs['T_out']) / 2
    
    def compute_partials(self, inputs, J):
        J['T_out', 'q'] = 1 / self.options['specific_heat'] / inputs['mdot_coolant']
        J['T_out', 'mdot_coolant'] = - inputs['q'] / self.options['specific_heat'] / inputs['mdot_coolant']**2

        J['T_average', 'q'] = J['T_out', 'q'] / 2
        J['T_average', 'mdot_coolant'] = J['T_out', 'mdot_coolant'] / 2

<<<<<<< HEAD
class MatchTRatio(ImplicitComponent):
    def initialize(self):
        self.options.declare('num_nodes',default=1)

    def setup(self):
        nn = self.options['num_nodes']
        arange = np.arange(0, nn)

        self.add_input('T_c', units='K', shape=(nn,))
        self.add_input('T_h', units='K', shape=(nn,))
        self.add_input('bypass_heat_pump', shape=(nn,))
        self.add_output('ThTcratio', units=None, shape=(nn,), lower=1.0005, val=1.05, upper=2.0)

        self.declare_partials(['ThTcratio'], ['T_c','T_h'], rows=arange, cols=arange)
        self.declare_partials(['ThTcratio'], ['ThTcratio'], rows=arange, cols=arange, val=np.ones((nn,)))

    def apply_nonlinear(self, inputs, outputs, residuals):
        a = outputs['ThTcratio'] - inputs['T_h'] / inputs['T_c'] 
        b = outputs['ThTcratio'] - 1.05
        residuals['ThTcratio'] = np.where(inputs['bypass_heat_pump'] == 1.0, b, a)

    def linearize(self, inputs, outputs, J):
        nn = self.options['num_nodes']
        a1 = - 1 / inputs['T_c'] 
        a2 = inputs['T_h'] / inputs['T_c'] ** 2
        b = np.zeros((nn,))
        J['ThTcratio','T_h'] = np.where(inputs['bypass_heat_pump'] == 1.0, b, a1)
        J['ThTcratio','T_c'] = np.where(inputs['bypass_heat_pump'] == 1.0, b, a2)

class WeightPower(ExplicitComponent):
    """
    Computes weight and power metrics for the vapor cycle machine. 
    Defaults based on limited published data and guesswork.

    Inputs
    ------
    throttle : float
        Percentage of rated power to refrigerate with (vector, None)
    power_rating : float
        Rated electric power (scalar, W)
    bypass_heat_pump : int
        Whether to have the heat pump turned on (vector, None)

    
    Outputs
    -------
    component_weight : float
        Component weight (including coolants + motor) (scalar, kg)
    elec_load : float
        Electrical load (vector, W)
    Wdot : float
        Shaft power out (vector, W)

    Options
    -------
    num_nodes : int
        The number of analysis points to run
    efficiency : float
        Compressor motor efficiency (default 0.95)
    weight_inc : float
        Weight per unit rated power (default 1/750, kg/W)
    weight_base : float
        Base weight (default 0, kg)
    """
    def initialize(self):
        self.options.declare('num_nodes', default=1, desc='Number of analysis points')
        self.options.declare('efficiency', default=0.95, desc='Motor efficiency')
        self.options.declare('weight_inc', default=1/750, desc='Weight per power (kg/W)')
        self.options.declare('weight_base', default=0., desc='Base weight (kg)')

    def setup(self):
        nn = self.options['num_nodes']
        self.add_input('throttle', val=0.0, units=None, shape=((nn,)))
        self.add_input('power_rating', val=1000.0, units='W')
        self.add_input('bypass_heat_pump', val=np.zeros((nn,)))
        self.add_output('elec_load', val=0.0, units='W', shape=((nn,)))
        self.add_output('Wdot', val=0.0, units='W', shape=((nn,)))
        self.add_output('component_weight', val=0.0, units='kg')

        arange = np.arange(nn)
        
        self.declare_partials(['elec_load','Wdot'],'throttle',rows=arange, cols=arange)
        self.declare_partials(['elec_load','Wdot'],'power_rating',rows=arange, cols=np.zeros((nn,)))
        self.declare_partials('component_weight','power_rating', val=self.options['weight_inc'])

    def compute(self, inputs, outputs):
        nn = self.options['num_nodes']
        bypass = np.where(inputs['bypass_heat_pump']==1.0, np.zeros((nn,)), np.ones((nn,)))
        outputs['elec_load'] = bypass * inputs['throttle'] * inputs['power_rating'] / self.options['efficiency']
        outputs['Wdot'] = bypass * inputs['throttle'] * inputs['power_rating']
        outputs['component_weight'] = inputs['power_rating'] * self.options['weight_inc'] + self.options['weight_base']

    def compute_partials(self, inputs, J):
        nn = self.options['num_nodes']
        bypass = np.where(inputs['bypass_heat_pump']==1.0, np.zeros((nn,)), np.ones((nn,)))
        J['elec_load','throttle'] = bypass * inputs['power_rating'] / self.options['efficiency'] * np.ones((nn,))
        J['elec_load','power_rating'] = bypass * inputs['throttle'] / self.options['efficiency']
        J['Wdot','throttle'] = bypass * inputs['power_rating'] * np.ones((nn,))
        J['Wdot','power_rating'] = bypass * inputs['throttle']

class HeatPumpWithIntegratedCoolantLoop_FixedWdot(Group):
    """
    SimpleHeatPump connected to two PerfectHeatTransferComp components on either side. This setup
    takes in the refrigerator mechanical power, along with other inputs, and solves for
    the remaining variables including hot and cold side outlet temperatures.
    
    Inputs
    ------
    T_in_hot : float
        Incoming coolant temperature on the hot side (vector, K)
    T_in_cold : float
        Incoming coolant temperature on the cold side (vector, K)
    mdot_coolant_cold : float
        Coolant mass flow rate on cold side (vector, kg/s)
    mdot_coolant_hot : float
        Coolant mass flow rate on hot side (vector, kg/s)
    eff_factor : float
        Heat pump percentage of Carnot efficiency (scalar, dimensionaless)
    bypass_heat_pump : int (either 1 or 0)
        If 1, heat pump is removed from coolant loop and coolant flows; if 0, heat pump
        is kept in the loop (vector, default all zeros)
    Wdot_start, Wdot_end : float
        Heat pump power posed as a throttle setting from 0 to 1.
        this will linearly interpolate during the mission
    power_rating : float
        Rated electric power (scalar, W)

    Outputs
    -------
    T_out_hot : float
        Outgoing coolant temperature on the hot side (vector, K)
    T_out_cold : float
        Outgoing coolant temperature on the cold side (vector, K)
    component_weight : float
        Component weight (including coolants + motor) (scalar, kg)
    elec_load : float
        Electrical load (vector, W)

    Options
    -------
    num_nodes : int
        The number of analysis points to run
    specific_heat : float
        Specific heat of the coolant (scalar, J/kg/K, default 3801 glycol/water)
    efficiency : float
        Compressor motor efficiency (default 0.95)
    weight_inc : float
        Weight per unit rated power (default 1/750, kg/W)
    weight_base : float
        Base weight (default 0, kg)
    """
    def initialize(self):
        self.options.declare('num_nodes', default=1, desc='Number of analysis points')
        self.options.declare('specific_heat', default=3801., desc='Specific heat in J/kg/K')
        self.options.declare('efficiency', default=0.95, desc='Motor efficiency')
        self.options.declare('weight_inc', default=1/750, desc='Weight per power (kg/W)')
        self.options.declare('weight_base', default=0., desc='Base weight (kg)')

    def setup(self):
        nn = self.options['num_nodes']
        nn_ones = np.ones((nn,))
        spec_heat = self.options['specific_heat']


        iv = self.add_subsystem('control', IndepVarComp('Wdot_start',val=0.5))
        iv.add_output('Wdot_end',val=0.5)
        li = self.add_subsystem('li',LinearInterpolator(num_nodes=nn, units=None), promotes_outputs=[('vec', 'throttle')])
        self.connect('control.Wdot_start','li.start_val')
        self.connect('control.Wdot_end','li.end_val')
        self.add_subsystem('weightpower',WeightPower(num_nodes=nn, 
                                                     efficiency=self.options['efficiency'],
                                                     weight_inc=self.options['weight_inc'],
                                                     weight_base=self.options['weight_base']),
                            promotes_inputs=['*'], promotes_outputs=['*'])
        self.add_subsystem('hot_side', PerfectHeatTransferComp(num_nodes=nn, specific_heat=spec_heat),
                           promotes_inputs=[('T_in', 'T_in_hot'), ('mdot_coolant', 'mdot_coolant_hot')])
        self.add_subsystem('cold_side', PerfectHeatTransferComp(num_nodes=nn, specific_heat=spec_heat),
                           promotes_inputs=[('T_in', 'T_in_cold'), ('mdot_coolant', 'mdot_coolant_cold')])

        self.add_subsystem('tempmult', ExecComp('T_c_set=T_h_set/ThTcratio',
                                                T_h_set={'units':'K',
                                                         'value':np.ones((nn,))},
                                                T_c_set={'units':'K',
                                                         'value':np.ones((nn,))},
                                                ThTcratio={'units':None,
                                                           'value':1.04*np.ones((nn,))}),
                                                promotes_outputs=['T_c_set'])
        self.connect('hot_side.T_out',['tempmult.T_h_set','heat_pump.T_h','trmatch.T_h'])

        self.add_subsystem('heat_pump', SimpleHeatPump(num_nodes=nn),
                           promotes_inputs=['eff_factor', 'Wdot', ('T_c', 'T_c_set')])
        # Set the work usage rate of the heat pump such that the cold side coolant outlet temperature
        # set point is maintained
        
        self.add_subsystem('trmatch', MatchTRatio(num_nodes=nn), promotes_inputs=['bypass_heat_pump'])

        self.connect('trmatch.ThTcratio', 'tempmult.ThTcratio')
        self.connect('cold_side.T_out', 'trmatch.T_c')

        # Connect the heat transfers on either side of the heat pump
        self.connect('heat_pump.q_c', 'cold_side.q')
        self.connect('heat_pump.q_h', 'hot_side.q')

        # Use selectors to control the I/O routing to bypass the heat pump if specified
        # T_out_cold selector
        self.add_subsystem('cold_side_selector', SelectorComp(num_nodes=nn, input_names=['T_out', 'T_in_hot'], units='K'),
                           promotes_inputs=[('selector', 'bypass_heat_pump'), 'T_in_hot'],
                           promotes_outputs=[('result', 'T_out_cold')])
        self.connect('cold_side.T_out', 'cold_side_selector.T_out')
        # T_out_hot selector
        self.add_subsystem('hot_side_selector', SelectorComp(num_nodes=nn, input_names=['T_out', 'T_in_cold'], units='K'),
                           promotes_inputs=[('selector', 'bypass_heat_pump'), 'T_in_cold'],
                           promotes_outputs=[('result', 'T_out_hot')])
        self.connect('hot_side.T_out', 'hot_side_selector.T_out')

        # Set the default set points and T_in defaults for continuity
        self.set_input_defaults('T_in_hot', val=400.*nn_ones, units='K')
        self.set_input_defaults('T_in_cold', val=400.*nn_ones, units='K')

class HeatPumpWithIntegratedCoolantLoop(Group):
    """
    SimpleHeatPump connected to two PerfectHeatTransferComp components on either side. This setup
    takes in cold and hot side temperature set points, along with other inputs, and solves for
    the remaining variables including heat pump work usage rate.
    
    One nuance of this group is the hot_side_balance_param output, which must be connected to
    an input that can modulate the hot side coolant temperature. The hot_side_balance_param
    is then adjusted to set the coolant temperature (T_out_hot) to the specified hot side
    temperature set point (T_h_set).

    Inputs
    ------
    T_in_hot : float
        Incoming coolant temperature on the hot side (vector, K)
    T_in_cold : float
        Incoming coolant temperature on the cold side (vector, K)
    mdot_coolant_cold : float
        Coolant mass flow rate on cold side (vector, kg/s)
    mdot_coolant_hot : float
        Coolant mass flow rate on hot side (vector, kg/s)
    T_h_set : float
        Heat pump hot side temperature set point (vector, K)
    T_c_set : float
        Heat pump cold side temperature set point (vector, K)
    eff_factor : float
        Heat pump percentage of Carnot efficiency (scalar, dimensionaless)
    bypass_heat_pump : int (either 1 or 0)
        If 1, heat pump is removed from coolant loop and coolant flows; if 0, heat pump
        is kept in the loop (vector, default all zeros)

    Outputs
    -------
    T_out_hot : float
        Outgoing coolant temperature on the hot side (vector, K)
    T_out_cold : float
        Outgoing coolant temperature on the cold side (vector, K)
    Wdot : float
        Heat pump work usage rate (vector, W)
    hot_side_balance_param : float
        Parameter set (by BalanceComp) so that outgoing coolant on the
        hot side has temp of T_h_set, one common example would be to connect this
        to the nozzle area of a duct connected to a heat exchanger on the hot side
        to modulate the coolant temperature (vector, unit varies)

    Options
    -------
    num_nodes : int
        The number of analysis points to run
    specific_heat : float
        Specific heat of the coolant (scalar, J/kg/K, default 3801 glycol/water)
    hot_side_balance_param_units : string
        Units of parameter being used to modulate hot side coolant temp (default None)
    hot_side_balance_param_lower : float
        Lower bound on hot_side_balance_param in the BalanceComp (scalar, default -inf)
    hot_side_balance_param_upper : float
        Upper bound on hot_side_balance_param in the BalanceComp (scalar, default inf)
    """
    def initialize(self):
        self.options.declare('num_nodes', default=1, desc='Number of analysis points')
        self.options.declare('specific_heat', default=3801., desc='Specific heat in J/kg/K')
        self.options.declare('hot_side_balance_param_units', default=None,
                             desc='Units of input hot_side_balance_param is connected to in outer model')
        self.options.declare('hot_side_balance_param_lower', default=-np.inf, desc='Lower bound on hot_side_balance_param')
        self.options.declare('hot_side_balance_param_upper', default=np.inf, desc='Upper bound on hot_side_balance_param')
    
    def setup(self):
        nn = self.options['num_nodes']
        nn_ones = np.ones((nn,))
        spec_heat = self.options['specific_heat']
        
        self.add_subsystem('hot_side', PerfectHeatTransferComp(num_nodes=nn, specific_heat=spec_heat),
                           promotes_inputs=[('T_in', 'T_in_hot'), ('mdot_coolant', 'mdot_coolant_hot')])
        self.add_subsystem('cold_side', PerfectHeatTransferComp(num_nodes=nn, specific_heat=spec_heat),
                           promotes_inputs=[('T_in', 'T_in_cold'), ('mdot_coolant', 'mdot_coolant_cold')])
        self.add_subsystem('heat_pump', SimpleHeatPump(num_nodes=nn),
                           promotes_inputs=['eff_factor', ('T_c', 'T_c_set'), ('T_h', 'T_h_set')])

        # Set the work usage rate of the heat pump such that the cold side coolant outlet temperature
        # set point is maintained
        self.add_subsystem('cold_side_bal', BalanceComp('Wdot', eq_units='K', lhs_name='T_c', rhs_name='T_c_set',
                                                   units='kW', val=10.*nn_ones, lower=0.*nn_ones), 
                           promotes_inputs=['T_c_set'])
        self.connect('cold_side_bal.Wdot', 'heat_pump.Wdot')
        # Use a selector to prevent the BalanceComp from solving if bypass mode is switched on
        # by setting T_c in the BalanceComp to T_c_set so they'll match on the first iteration
        self.add_subsystem('cold_bal_selector', SelectorComp(num_nodes=nn, input_names=['T_out', 'Wdot'], units='K'),
                           promotes_inputs=[('selector', 'bypass_heat_pump')])
        self.connect('cold_side.T_out', 'cold_bal_selector.T_out')
        self.connect('cold_bal_selector.result', 'cold_side_bal.T_c')
        # Feed the BalanceComp outputs directly back into the lhs when bypass is on
        self.add_subsystem('bal_dummy', ExecComp('T_c = Wdot', T_c={'units':'K', 'shape':(nn,)}, 
                                                 Wdot={'units':'W', 'shape':(nn,)}))
        self.connect('cold_side_bal.Wdot', 'bal_dummy.Wdot')
        self.connect('bal_dummy.T_c', 'cold_bal_selector.Wdot')

        # Set the hot side balance parameter such that the hot side coolant temperature
        # set point is maintained
        self.add_subsystem('hot_side_bal', BalanceComp('hot_side_balance_param', eq_units='K', lhs_name='T_h',
                                                       rhs_name='T_set', val=nn_ones,
                                                       units=self.options['hot_side_balance_param_units'],
                                                       lower=self.options['hot_side_balance_param_lower']*nn_ones,
                                                       upper=self.options['hot_side_balance_param_upper']*nn_ones), 
                           promotes_outputs=['hot_side_balance_param'])
        # If bypass, use the hot side T_in instead of T_out
        self.add_subsystem('hot_bal_selector', SelectorComp(num_nodes=nn, input_names=['T_out_hot', 'T_in_hot'],
                                                            units='K'),
                           promotes_inputs=['T_in_hot', ('selector', 'bypass_heat_pump')])
        self.connect('hot_side.T_out', 'hot_bal_selector.T_out_hot')
        self.connect('hot_bal_selector.result', 'hot_side_bal.T_h')
        # Also if bypass, set the coolant going from the hot to cold side to T_c_set instead of T_h_set
        self.add_subsystem('hot_bal_set_temp_selector', SelectorComp(num_nodes=nn, input_names=['T_h_set', 'T_c_set'],
                                                                     units='K'),
                           promotes_inputs=['T_h_set', 'T_c_set', ('selector', 'bypass_heat_pump')])
        self.connect('hot_bal_set_temp_selector.result', 'hot_side_bal.T_set')

        # Connect the heat transfers on either side of the heat pump
        self.connect('heat_pump.q_c', 'cold_side.q')
        self.connect('heat_pump.q_h', 'hot_side.q')

        # Use selectors to control the I/O routing to bypass the heat pump if specified
        # T_out_cold selector
        self.add_subsystem('cold_side_selector', SelectorComp(num_nodes=nn, input_names=['T_out', 'T_in_hot'], units='K'),
                           promotes_inputs=[('selector', 'bypass_heat_pump'), 'T_in_hot'],
                           promotes_outputs=[('result', 'T_out_cold')])
        self.connect('cold_side.T_out', 'cold_side_selector.T_out')
        # T_out_hot selector
        self.add_subsystem('hot_side_selector', SelectorComp(num_nodes=nn, input_names=['T_out', 'T_in_cold'], units='K'),
                           promotes_inputs=[('selector', 'bypass_heat_pump'), 'T_in_cold'],
                           promotes_outputs=[('result', 'T_out_hot')])
        self.connect('hot_side.T_out', 'hot_side_selector.T_out')
        # Wdot selector
        self.add_subsystem('Wdot_selector', SelectorComp(num_nodes=nn, input_names=['Wdot', 'zero'], units='W'),
                           promotes_inputs=[('selector', 'bypass_heat_pump')],
                           promotes_outputs=[('result', 'Wdot')])
        self.connect('cold_side_bal.Wdot', 'Wdot_selector.Wdot')
        iv = IndepVarComp()
        iv.add_output('zero', val=0., shape=(nn,), units='W')
        self.add_subsystem('iv', iv)
        self.connect('iv.zero', 'Wdot_selector.zero')

        # Set the default set points and T_in defaults for continuity
        self.set_input_defaults('T_c_set', val=300.*nn_ones, units='K')
        self.set_input_defaults('T_h_set', val=500.*nn_ones, units='K')
        self.set_input_defaults('T_in_hot', val=400.*nn_ones, units='K')
        self.set_input_defaults('T_in_cold', val=400.*nn_ones, units='K')

=======
>>>>>>> 459aa242
class ThermalComponentWithMass(ExplicitComponent):
    """
    Computes thermal residual of a component with heating, cooling, and thermal mass

    Inputs
    ------
    q_in : float
        Heat generated by the component (vector, W)
    q_out : float
        Heat to waste stream (vector, W)
    mass : float
        Thermal mass (scalar, kg)

    Outputs
    -------
    dTdt : float
        First derivative of temperature (vector, K/s)

    Options
    -------
    specific_heat : float
        Specific heat capacity of the object in J / kg / K (default 921 = aluminum)
    num_nodes : int
        The number of analysis points to run
    """
    def initialize(self):
        self.options.declare('num_nodes', default=1)
        self.options.declare('specific_heat', default=921, desc='Specific heat in J/kg/K - default 921 for aluminum')

    def setup(self):
        nn_tot = self.options['num_nodes']
        arange = np.arange(0, nn_tot)

        self.add_input('q_in', units='W', shape=(nn_tot,))
        self.add_input('q_out', units='W', shape=(nn_tot,))
        self.add_input('mass', units='kg')
        self.add_output('dTdt', units='K/s', shape=(nn_tot,))

        self.declare_partials(['dTdt'], ['q_in'], rows=arange, cols=arange)
        self.declare_partials(['dTdt'], ['q_out'], rows=arange, cols=arange)
        self.declare_partials(['dTdt'], ['mass'], rows=arange, cols=np.zeros((nn_tot,)))

    def compute(self, inputs, outputs):
        spec_heat = self.options['specific_heat']
        outputs['dTdt'] = (inputs['q_in'] - inputs['q_out']) / inputs['mass'] / spec_heat

    def compute_partials(self, inputs, J):
        nn_tot = self.options['num_nodes']
        spec_heat = self.options['specific_heat']

        J['dTdt','mass'] = - (inputs['q_in'] - inputs['q_out']) / inputs['mass']**2 / spec_heat
        J['dTdt','q_in'] = 1 / inputs['mass'] / spec_heat
        J['dTdt','q_out'] = - 1 / inputs['mass'] / spec_heat

class ThermalComponentMassless(ImplicitComponent):
    """
    Computes thermal residual of a component with heating, cooling, and thermal mass

    Inputs
    ------
    q_in : float
        Heat generated by the component (vector, W)
    q_out : float
        Heat to waste stream (vector, W)

    Outputs
    -------
    T_object : float
        Object temperature (vector, K/s)

    Options
    -------
    num_nodes : int
        The number of analysis points to run
    """
    def initialize(self):
        self.options.declare('num_nodes',default=1)

    def setup(self):
        nn_tot = self.options['num_nodes']
        arange = np.arange(0, nn_tot)

        self.add_input('q_in', units='W', shape=(nn_tot,))
        self.add_input('q_out', units='W', shape=(nn_tot,))
        self.add_output('T_object', units='K', shape=(nn_tot,))

        self.declare_partials(['T_object'], ['q_in'], rows=arange, cols=arange, val=np.ones((nn_tot,)))
        self.declare_partials(['T_object'], ['q_out'], rows=arange, cols=arange, val=-np.ones((nn_tot,)))

    def apply_nonlinear(self, inputs, outputs, residuals):
        residuals['T_object'] = inputs['q_in'] - inputs['q_out']

class ConstantSurfaceTemperatureColdPlate_NTU(ExplicitComponent):
    """
    Computes heat rejection to fluid stream of a microchannel cold plate
    with uniform temperature

    Inputs
    ------
    T_in : float
        Coolant inlet temperature (vector, K)
    T_surface : float
        Temperature of the cold plate (vector, K)
    mdot_coolant : float
        Mass flow rate of the coolant (vector, kg/s)
    channel_length : float
        Length of each microchannel (scalar, m)
    channel_width : float
        Width of each microchannel (scalar, m)
    channel_height : float
        Height of each microchannel (scalar, m)
    n_parallel : float
        Number of fluid channels (scalar, dimensionless)

    Outputs
    -------
    q : float
        Heat transfer rate from the plate to the fluid (vector, W)
    T_out : float
        Outlet fluid temperature (vector, K)

    Options
    -------
    num_nodes : int
        The number of analysis points to run
    fluid_rho : float
        Coolant density in kg/m**3 (default 0.997, water)
    fluid_k : float
        Thermal conductivity of the fluid (W/m/K) (default 0.405, glycol/water)
    nusselt : float
        Hydraulic diameter Nusselt number of the coolant in the channels
        (default 7.54 for constant temperature infinite parallel plate)
    specific_heat : float
        Specific heat of the coolant (J/kg/K) (default 3801, glycol/water)
    """
    def initialize(self):
        self.options.declare('num_nodes', default=1, desc='Number of analysis points')
        self.options.declare('fluid_rho', default=997.0, desc='Fluid density in kg/m3')
        self.options.declare('fluid_k', default=0.405, desc='Thermal conductivity of the fluid in W / mK')
        self.options.declare('nusselt', default=7.54, desc='Hydraulic diameter Nusselt number')
        self.options.declare('specific_heat', default=3801, desc='Specific heat in J/kg/K')

    def setup(self):
        nn_tot = self.options['num_nodes']
        arange = np.arange(0, nn_tot)

        self.add_input('T_in', units='K', shape=(nn_tot,))
        self.add_input('T_surface', units='K', shape=(nn_tot,))
        self.add_input('channel_width', units='m')
        self.add_input('channel_height', units='m')
        self.add_input('channel_length', units='m')
        self.add_input('n_parallel')
        self.add_input('mdot_coolant', units='kg/s', shape=(nn_tot,))

        self.add_output('q', units='W', shape=(nn_tot,))
        self.add_output('T_out', units='K', shape=(nn_tot,))

        self.declare_partials(['q','T_out'], ['T_in','T_surface','mdot_coolant'], method='cs')
        self.declare_partials(['q','T_out'], ['channel_width','channel_height','channel_length','n_parallel'], method='cs')

    def compute(self, inputs, outputs):
        Ts = inputs['T_surface']
        Ti = inputs['T_in']

        Cmin = inputs['mdot_coolant'] * self.options['specific_heat']

        #cross_section_area = inputs['channel_width'] * inputs['channel_height'] * inputs['n_parallel']
        #flow_rate = inputs['mdot_coolant'] / self.options['fluid_rho'] / cross_section_area # m/s
        surface_area = 2 * (inputs['channel_width']*inputs['channel_length'] +
                            inputs['channel_height'] * inputs['channel_length']) * inputs['n_parallel']
        d_h = 2 * inputs['channel_width'] * inputs['channel_height'] / (inputs['channel_width'] + inputs['channel_height'])

        # redh = self.options['fluid_rho'] * flow_rate * d_h / 3.39e-3
        h = self.options['nusselt'] * self.options['fluid_k'] / d_h
        ntu = surface_area * h / Cmin
        effectiveness = 1 - np.exp(-ntu)
        outputs['q'] = effectiveness * Cmin * (Ts - Ti)
        outputs['T_out'] = inputs['T_in'] + outputs['q'] / inputs['mdot_coolant'] / self.options['specific_heat']

class LiquidCooledComp(Group):
    """A component (heat producing) with thermal mass
    cooled by a cold plate.

    Inputs
    ------
    q_in : float
        Heat produced by the operating component (vector, W)
    mdot_coolant : float
        Coolant mass flow rate (vector, kg/s)
    T_in : float
        Instantaneous coolant inflow temperature (vector, K)
    mass : float
        Object mass (only required in thermal mass mode) (scalar, kg)
    T_initial : float
        Initial temperature of the cold plate (only required in thermal mass mode) / object (scalar, K)
    duration : float
        Duration of mission segment, only required in unsteady mode
    channel_width : float
        Width of coolant channels (scalar, m)
    channel_height : float
        Height of coolant channels (scalar, m)
    channel_length : float
        Length of coolant channels (scalar, m)
    n_parallel : float
        Number of identical coolant channels (scalar, dimensionless)

    Outputs
    -------
    T_out : float
        Instantaneous coolant outlet temperature (vector, K)
    T: float
        Object temperature (vector, K)

    Options
    -------
    specific_heat_object : float
        Specific heat capacity of the object in J / kg / K (default 921 = aluminum)
    specific_heat_coolant : float
        Specific heat capacity of the coolant in J / kg / K (default 3801, glycol/water)
    num_nodes : int
        Number of analysis points to run
    quasi_steady : bool
        Whether or not to treat the component as having thermal mass
    """

    def initialize(self):
        self.options.declare('specific_heat_object', default=921.0, desc='Specific heat in J/kg/K')
        self.options.declare('specific_heat_coolant', default=3801, desc='Specific heat in J/kg/K')
        self.options.declare('quasi_steady', default=False, desc='Treat the component as quasi-steady or with thermal mass')
        self.options.declare('num_nodes', default=1, desc='Number of quasi-steady points to runs')

    def setup(self):
        nn = self.options['num_nodes']
        quasi_steady = self.options['quasi_steady']
        if not quasi_steady:
            self.add_subsystem('base',
                               ThermalComponentWithMass(specific_heat=self.options['specific_heat_object'],
                                                        num_nodes=nn),
                                                        promotes_inputs=['q_in', 'mass'])
            ode_integ = self.add_subsystem('ode_integ', Integrator(num_nodes=nn, diff_units='s', method='simpson', time_setup='duration'),
                                           promotes_outputs=['*'], promotes_inputs=['*'])
            ode_integ.add_integrand('T', rate_name='dTdt', units='K', lower=1e-10)
            self.connect('base.dTdt','dTdt')
        else:
            self.add_subsystem('base',
                               ThermalComponentMassless(num_nodes=nn),
                               promotes_inputs=['q_in'],
                               promotes_outputs=[('T_object', 'T')])
        self.add_subsystem('hex',
                           ConstantSurfaceTemperatureColdPlate_NTU(num_nodes=nn, specific_heat=self.options['specific_heat_coolant']),
                                                                   promotes_inputs=['T_in', ('T_surface','T'),'n_parallel','channel*','mdot_coolant'],
                                                                   promotes_outputs=['T_out'])
        self.connect('hex.q','base.q_out')

class CoolantReservoir(Group):
    """A reservoir of coolant capable of buffering temperature

    Inputs
    ------
    mdot_coolant : float
        Coolant mass flow rate (vector, kg/s)
    T_in : float
        Coolant inflow temperature (vector, K)
    mass : float
        Object mass (only required in thermal mass mode) (scalar, kg)
    T_initial : float
        Initial temperature of the coolant reservoir(only required in thermal mass mode) / object (scalar, K)
    duration : float
        Time step of each mission segment (one for each segment) (scalar, s)
        If a single segment is provided (by default) this variable will be called just 'dt'
        only required in thermal mass mode

    Outputs
    -------
    T_out : float
        Coolant outlet temperature (vector, K)

    Options
    -------
    num_nodes : int
        Number of analysis points to run
    """

    def initialize(self):
        self.options.declare('num_nodes',default=5)

    def setup(self):
        nn = self.options['num_nodes']
        self.add_subsystem('rate',
                           CoolantReservoirRate(num_nodes=nn),
                           promotes_inputs=['T_in', 'T_out', 'mass', 'mdot_coolant'])

        ode_integ = self.add_subsystem('ode_integ', Integrator(num_nodes=nn, diff_units='s', method='simpson', time_setup='duration'),
                                           promotes_outputs=['*'], promotes_inputs=['*'])
<<<<<<< HEAD
        # TODO lower limit 0
        ode_integ.add_integrand('T_out', rate_name='dTdt', start_name='T_initial', end_name='T_final', units='K')
        self.connect('rate.dTdt','dTdt')
=======
        ode_integ.add_integrand('T_out', rate_name='dTdt', start_name='T_initial', end_name='T_final', units='K', lower=1e-10)
        self.connect('rate.dTdt','dTdt')

class CoolantReservoirRate(ExplicitComponent):
    """
    Computes dT/dt of a coolant reservoir based on inflow and current temps and flow rate

    Inputs
    ------
    T_in : float
        Coolant stream in (vector, K)
    T_out : float
        Temperature of the reservoir (vector, K)
    mass : float
        Total quantity of coolant (scalar, kg)
    mdot_coolant : float
        Mass flow rate of the coolant (vector, kg/s)

    Outputs
    -------
    dTdt : float
        First derivative of temperature (vector, K/s)

    Options
    -------
    num_nodes : int
        The number of analysis points to run
    """
    def initialize(self):
        self.options.declare('num_nodes', default=1)

    def setup(self):
        nn_tot = self.options['num_nodes']
        arange = np.arange(0, nn_tot)

        self.add_input('T_in', units='K', shape=(nn_tot,))
        self.add_input('T_out', units='K', shape=(nn_tot,))
        self.add_input('mdot_coolant', units='kg/s', shape=(nn_tot,))
        self.add_input('mass', units='kg')
        self.add_output('dTdt', units='K/s', shape=(nn_tot,))

        self.declare_partials(['dTdt'], ['T_in','T_out','mdot_coolant'], rows=arange, cols=arange)
        self.declare_partials(['dTdt'], ['mass'], rows=arange, cols=np.zeros((nn_tot,)))

    def compute(self, inputs, outputs):
        outputs['dTdt'] = inputs['mdot_coolant'] / inputs['mass'] * (inputs['T_in'] - inputs['T_out'])

    def compute_partials(self, inputs, J):
        J['dTdt','mass'] = - inputs['mdot_coolant'] / inputs['mass']**2 * (inputs['T_in'] - inputs['T_out'])
        J['dTdt','mdot_coolant'] = 1 / inputs['mass'] * (inputs['T_in'] - inputs['T_out'])
        J['dTdt','T_in'] = inputs['mdot_coolant'] / inputs['mass']
        J['dTdt','T_out'] = - inputs['mdot_coolant'] / inputs['mass']
>>>>>>> 459aa242
<|MERGE_RESOLUTION|>--- conflicted
+++ resolved
@@ -15,219 +15,6 @@
 from openconcept.analysis.atmospherics.compute_atmos_props import ComputeAtmosphericProperties
 from openconcept.utilities.linearinterp import LinearInterpolator
 
-<<<<<<< HEAD
-# Define sigmoid function and its derivative for later use
-def sigmoid(x):
-    """
-    Logistic sigmoid function f(x) = 1/(1 + exp(-x))
-
-    Inputs
-    ------
-    x : float
-        Input value, any shape
-    
-    Outputs
-    -------
-    f : float
-        Sigmoid function evaluated at x, same shape as x
-    """
-    f = 1 / (1 + np.exp(-x))
-    return f
-
-def sigmoid_deriv(x):
-    """
-    Derivative of logistic sigmoid function w.r.t. x
-
-    Inputs
-    ------
-    x : float
-        Input value, any shape
-    
-    Outputs
-    -------
-    df : float
-        Sigmoid derivitive w.r.t. x evaluated at x, same shape as x
-    """
-    df = 1 / (np.exp(-x) + 2 + 1/np.exp(-x))
-    return df
-
-
-"""Analysis routines for simulating thermal management of aircraft components"""
-
-class SimpleEngine(ExplicitComponent):
-    """
-    Convert heat to work based on an assumed fraction of the
-    Carnot efficiency. 
-
-    Inputs
-    ------
-    T_h : float
-        Temperature of the hot heat input (vector, K)
-    T_c : float
-        Temperature of the cold heat input (vector, K)
-    Wdot : float
-        Work generation rate (vector, W)
-    eff_factor : float
-        Percentage of the Carnot efficiency (scalar, dimensionless)
-
-    Outputs
-    -------
-    q_h : float
-        Heat extracted from the hot side (vector, W)
-    q_c : float
-        Waste heat sent to cold side (vector, W)
-    eta_thermal : float
-        Overall thermal efficiency (vector, dimensionless)
-
-    Options
-    -------
-    num_nodes : int
-        The number of analysis points to run
-    """
-    def initialize(self):
-        self.options.declare('num_nodes', default=1)
-
-    def setup(self):
-        nn_tot = self.options['num_nodes']
-        arange = np.arange(0, nn_tot)
-
-        self.add_input('T_h', units='K', shape=(nn_tot,), val=600.)
-        self.add_input('T_c', units='K', shape=(nn_tot,), val=400.)
-        self.add_input('Wdot', units='W', shape=(nn_tot,), val=1000.)
-        self.add_input('eff_factor', units=None, val=0.4)
-
-        self.add_output('q_h', units='W', shape=(nn_tot,))
-        self.add_output('q_c', units='W', shape=(nn_tot,))
-        self.add_output('eta_thermal', units=None, shape=(nn_tot,))
-
-        self.declare_partials(['q_h'], ['T_h', 'T_c', 'Wdot'], rows=arange, cols=arange)
-        self.declare_partials(['q_c'], ['T_h', 'T_c', 'Wdot'], rows=arange, cols=arange)
-        self.declare_partials(['eta_thermal'], ['T_h', 'T_c'], rows=arange, cols=arange)
-
-        self.declare_partials(['q_h'], ['eff_factor'], rows=arange, cols=np.zeros((nn_tot,)))
-        self.declare_partials(['q_c'], ['eff_factor'], rows=arange, cols=np.zeros((nn_tot,)))
-        self.declare_partials(['eta_thermal'], ['eff_factor'], rows=arange, cols=np.zeros((nn_tot,)))
-
-    def compute(self, inputs, outputs):
-        # compute carnot efficiency
-        # 1 - Tc/Th
-        eta_carnot = 1 - inputs['T_c'] / inputs['T_h']
-        eta_thermal = inputs['eff_factor'] * eta_carnot
-        outputs['eta_thermal'] = eta_thermal
-        # compute the heats
-        outputs['q_h'] = inputs['Wdot'] / eta_thermal
-        outputs['q_c'] = inputs['Wdot'] / eta_thermal - inputs['Wdot'] 
-
-    def compute_partials(self, inputs, J):
-        eta_carnot = 1 - inputs['T_c'] / inputs['T_h']
-        eta_thermal = inputs['eff_factor'] * eta_carnot
-
-        J['eta_thermal', 'T_h'] = inputs['eff_factor'] * inputs['T_c'] / inputs['T_h'] ** 2
-        J['eta_thermal', 'T_c'] = inputs['eff_factor'] * (-1 / inputs['T_h'])
-        J['eta_thermal', 'eff_factor'] = eta_carnot
-
-        J['q_h', 'T_h'] = - inputs['Wdot'] / eta_thermal ** 2 * (inputs['eff_factor'] * inputs['T_c'] / inputs['T_h'] ** 2)
-        J['q_h', 'T_c'] = - inputs['Wdot'] / eta_thermal ** 2 * (inputs['eff_factor'] * (-1 / inputs['T_h']))
-        J['q_h', 'Wdot'] = 1 / eta_thermal
-        J['q_h', 'eff_factor'] = - inputs['Wdot'] / eta_thermal ** 2 * (eta_carnot)
-
-        J['q_c', 'T_h'] = - inputs['Wdot'] / eta_thermal ** 2 * (inputs['eff_factor'] * inputs['T_c'] / inputs['T_h'] ** 2)
-        J['q_c', 'T_c'] = - inputs['Wdot'] / eta_thermal ** 2 * (inputs['eff_factor'] * (-1 / inputs['T_h']))
-        J['q_c', 'Wdot'] = (1 / eta_thermal - 1)
-        J['q_c', 'eff_factor'] = - inputs['Wdot'] / eta_thermal ** 2 * (eta_carnot)
-
-class SimpleHeatPump(ExplicitComponent):
-    """
-    Pumps heat from cold source to hot sink with work input
-    based on assumed fraction of Carnot efficiency.
-
-    Inputs
-    ------
-    T_h : float
-        Temperature of the hot heat input (vector, K)
-    T_c : float
-        Temperature of the cold heat input (vector, K)
-    Wdot : float
-        Work usage rate (vector, W)
-    eff_factor : float
-        Percentage of the Carnot efficiency (scalar, dimensionless)
-    
-    Outputs
-    -------
-    q_c : float
-        Heat extracted from the cold side (vector, W)
-    q_h : float
-        Heat sent to hot side (vector, W)
-    COP_cooling : float
-        Cooling coefficient of performance, heat removed from cold side
-        divided by work used (vector, dimensionless)
-
-    Options
-    -------
-    num_nodes : int
-        The number of analysis points to run
-    """
-    def initialize(self):
-        self.options.declare('num_nodes', default=1, desc='Number of analysis points to run')
-    
-    def setup(self):
-        nn_tot = self.options['num_nodes']
-        arange = np.arange(0, nn_tot)
-
-        self.add_input('T_h', units='K', shape=(nn_tot,), val=600.)
-        self.add_input('T_c', units='K', shape=(nn_tot,), val=400.)
-        self.add_input('Wdot', units='W', shape=(nn_tot,), val=1000.)
-        self.add_input('eff_factor', units=None, val=0.4)
-
-        self.add_output('q_c', units='W', shape=(nn_tot,), upper=0.)
-        self.add_output('q_h', units='W', shape=(nn_tot,), lower=0.)
-        self.add_output('COP_cooling', units=None, shape=(nn_tot,), lower=0.)
-
-        self.declare_partials(['q_c'], ['T_h', 'T_c', 'Wdot'], rows=arange, cols=arange)
-        self.declare_partials(['q_h'], ['T_h', 'T_c', 'Wdot'], rows=arange, cols=arange)
-        self.declare_partials(['COP_cooling'], ['T_h', 'T_c'], rows=arange, cols=arange)
-
-        self.declare_partials(['q_c'], ['eff_factor'], rows=arange, cols=np.zeros((nn_tot,)))
-        self.declare_partials(['q_h'], ['eff_factor'], rows=arange, cols=np.zeros((nn_tot,)))
-        self.declare_partials(['COP_cooling'], ['eff_factor'], rows=arange, cols=np.zeros((nn_tot,)))
-    
-    def compute(self, inputs, outputs):
-        # Cooling coefficient of performance, use sigmoid to avoid negative COPs
-        delta_T = inputs['T_h'] - inputs['T_c']
-        shift = 2  # shift so sigmoid is very close to zero once delta_T < 0
-        COP_cooling = sigmoid(delta_T - shift) * inputs['eff_factor'] * inputs['T_c'] / (delta_T)
-        outputs['COP_cooling'] = COP_cooling
-
-        # Heat transfer
-        outputs['q_c'] = - COP_cooling * inputs['Wdot']
-        outputs['q_h'] = (1 + COP_cooling) * inputs['Wdot']
-    
-    def compute_partials(self, inputs, J):
-        # Assign inputs to variables for readability
-        T_h = inputs['T_h']
-        T_c = inputs['T_c']
-        Wdot = inputs['Wdot']
-        eff_factor = inputs['eff_factor']
-        shift = 2
-
-        J['COP_cooling', 'T_h'] = - sigmoid(T_h - T_c - shift) * eff_factor * T_c / (T_h - T_c) ** 2 + \
-                                    sigmoid_deriv(T_h - T_c - shift) * eff_factor * T_c / (T_h - T_c)
-        J['COP_cooling', 'T_c'] = sigmoid(T_h - T_c - shift) * eff_factor * T_h / (T_h - T_c) ** 2 - \
-                                  sigmoid_deriv(T_h - T_c - shift) * eff_factor * T_c / (T_h - T_c)
-        J['COP_cooling', 'eff_factor'] = sigmoid(T_h - T_c - shift) * T_c / (T_h - T_c)
-
-        J['q_c', 'T_h'] = - J['COP_cooling', 'T_h'] * Wdot
-        J['q_c', 'T_c'] = - J['COP_cooling', 'T_c'] * Wdot
-        J['q_c', 'Wdot'] = - sigmoid(T_h - T_c - shift) * eff_factor * T_c / (T_h - T_c)
-        J['q_c', 'eff_factor'] = - J['COP_cooling', 'eff_factor'] * Wdot
-
-        J['q_h', 'T_h'] = J['COP_cooling', 'T_h'] * Wdot
-        J['q_h', 'T_c'] = J['COP_cooling', 'T_c'] * Wdot
-        J['q_h', 'Wdot'] = 1 + sigmoid(T_h - T_c - shift) * eff_factor * T_c / (T_h - T_c)
-        J['q_h', 'eff_factor'] = J['COP_cooling', 'eff_factor'] * Wdot
-
-=======
->>>>>>> 459aa242
 class PerfectHeatTransferComp(ExplicitComponent):
     """
     Models heat transfer to coolant loop assuming zero thermal resistance.
@@ -284,375 +71,6 @@
         J['T_average', 'q'] = J['T_out', 'q'] / 2
         J['T_average', 'mdot_coolant'] = J['T_out', 'mdot_coolant'] / 2
 
-<<<<<<< HEAD
-class MatchTRatio(ImplicitComponent):
-    def initialize(self):
-        self.options.declare('num_nodes',default=1)
-
-    def setup(self):
-        nn = self.options['num_nodes']
-        arange = np.arange(0, nn)
-
-        self.add_input('T_c', units='K', shape=(nn,))
-        self.add_input('T_h', units='K', shape=(nn,))
-        self.add_input('bypass_heat_pump', shape=(nn,))
-        self.add_output('ThTcratio', units=None, shape=(nn,), lower=1.0005, val=1.05, upper=2.0)
-
-        self.declare_partials(['ThTcratio'], ['T_c','T_h'], rows=arange, cols=arange)
-        self.declare_partials(['ThTcratio'], ['ThTcratio'], rows=arange, cols=arange, val=np.ones((nn,)))
-
-    def apply_nonlinear(self, inputs, outputs, residuals):
-        a = outputs['ThTcratio'] - inputs['T_h'] / inputs['T_c'] 
-        b = outputs['ThTcratio'] - 1.05
-        residuals['ThTcratio'] = np.where(inputs['bypass_heat_pump'] == 1.0, b, a)
-
-    def linearize(self, inputs, outputs, J):
-        nn = self.options['num_nodes']
-        a1 = - 1 / inputs['T_c'] 
-        a2 = inputs['T_h'] / inputs['T_c'] ** 2
-        b = np.zeros((nn,))
-        J['ThTcratio','T_h'] = np.where(inputs['bypass_heat_pump'] == 1.0, b, a1)
-        J['ThTcratio','T_c'] = np.where(inputs['bypass_heat_pump'] == 1.0, b, a2)
-
-class WeightPower(ExplicitComponent):
-    """
-    Computes weight and power metrics for the vapor cycle machine. 
-    Defaults based on limited published data and guesswork.
-
-    Inputs
-    ------
-    throttle : float
-        Percentage of rated power to refrigerate with (vector, None)
-    power_rating : float
-        Rated electric power (scalar, W)
-    bypass_heat_pump : int
-        Whether to have the heat pump turned on (vector, None)
-
-    
-    Outputs
-    -------
-    component_weight : float
-        Component weight (including coolants + motor) (scalar, kg)
-    elec_load : float
-        Electrical load (vector, W)
-    Wdot : float
-        Shaft power out (vector, W)
-
-    Options
-    -------
-    num_nodes : int
-        The number of analysis points to run
-    efficiency : float
-        Compressor motor efficiency (default 0.95)
-    weight_inc : float
-        Weight per unit rated power (default 1/750, kg/W)
-    weight_base : float
-        Base weight (default 0, kg)
-    """
-    def initialize(self):
-        self.options.declare('num_nodes', default=1, desc='Number of analysis points')
-        self.options.declare('efficiency', default=0.95, desc='Motor efficiency')
-        self.options.declare('weight_inc', default=1/750, desc='Weight per power (kg/W)')
-        self.options.declare('weight_base', default=0., desc='Base weight (kg)')
-
-    def setup(self):
-        nn = self.options['num_nodes']
-        self.add_input('throttle', val=0.0, units=None, shape=((nn,)))
-        self.add_input('power_rating', val=1000.0, units='W')
-        self.add_input('bypass_heat_pump', val=np.zeros((nn,)))
-        self.add_output('elec_load', val=0.0, units='W', shape=((nn,)))
-        self.add_output('Wdot', val=0.0, units='W', shape=((nn,)))
-        self.add_output('component_weight', val=0.0, units='kg')
-
-        arange = np.arange(nn)
-        
-        self.declare_partials(['elec_load','Wdot'],'throttle',rows=arange, cols=arange)
-        self.declare_partials(['elec_load','Wdot'],'power_rating',rows=arange, cols=np.zeros((nn,)))
-        self.declare_partials('component_weight','power_rating', val=self.options['weight_inc'])
-
-    def compute(self, inputs, outputs):
-        nn = self.options['num_nodes']
-        bypass = np.where(inputs['bypass_heat_pump']==1.0, np.zeros((nn,)), np.ones((nn,)))
-        outputs['elec_load'] = bypass * inputs['throttle'] * inputs['power_rating'] / self.options['efficiency']
-        outputs['Wdot'] = bypass * inputs['throttle'] * inputs['power_rating']
-        outputs['component_weight'] = inputs['power_rating'] * self.options['weight_inc'] + self.options['weight_base']
-
-    def compute_partials(self, inputs, J):
-        nn = self.options['num_nodes']
-        bypass = np.where(inputs['bypass_heat_pump']==1.0, np.zeros((nn,)), np.ones((nn,)))
-        J['elec_load','throttle'] = bypass * inputs['power_rating'] / self.options['efficiency'] * np.ones((nn,))
-        J['elec_load','power_rating'] = bypass * inputs['throttle'] / self.options['efficiency']
-        J['Wdot','throttle'] = bypass * inputs['power_rating'] * np.ones((nn,))
-        J['Wdot','power_rating'] = bypass * inputs['throttle']
-
-class HeatPumpWithIntegratedCoolantLoop_FixedWdot(Group):
-    """
-    SimpleHeatPump connected to two PerfectHeatTransferComp components on either side. This setup
-    takes in the refrigerator mechanical power, along with other inputs, and solves for
-    the remaining variables including hot and cold side outlet temperatures.
-    
-    Inputs
-    ------
-    T_in_hot : float
-        Incoming coolant temperature on the hot side (vector, K)
-    T_in_cold : float
-        Incoming coolant temperature on the cold side (vector, K)
-    mdot_coolant_cold : float
-        Coolant mass flow rate on cold side (vector, kg/s)
-    mdot_coolant_hot : float
-        Coolant mass flow rate on hot side (vector, kg/s)
-    eff_factor : float
-        Heat pump percentage of Carnot efficiency (scalar, dimensionaless)
-    bypass_heat_pump : int (either 1 or 0)
-        If 1, heat pump is removed from coolant loop and coolant flows; if 0, heat pump
-        is kept in the loop (vector, default all zeros)
-    Wdot_start, Wdot_end : float
-        Heat pump power posed as a throttle setting from 0 to 1.
-        this will linearly interpolate during the mission
-    power_rating : float
-        Rated electric power (scalar, W)
-
-    Outputs
-    -------
-    T_out_hot : float
-        Outgoing coolant temperature on the hot side (vector, K)
-    T_out_cold : float
-        Outgoing coolant temperature on the cold side (vector, K)
-    component_weight : float
-        Component weight (including coolants + motor) (scalar, kg)
-    elec_load : float
-        Electrical load (vector, W)
-
-    Options
-    -------
-    num_nodes : int
-        The number of analysis points to run
-    specific_heat : float
-        Specific heat of the coolant (scalar, J/kg/K, default 3801 glycol/water)
-    efficiency : float
-        Compressor motor efficiency (default 0.95)
-    weight_inc : float
-        Weight per unit rated power (default 1/750, kg/W)
-    weight_base : float
-        Base weight (default 0, kg)
-    """
-    def initialize(self):
-        self.options.declare('num_nodes', default=1, desc='Number of analysis points')
-        self.options.declare('specific_heat', default=3801., desc='Specific heat in J/kg/K')
-        self.options.declare('efficiency', default=0.95, desc='Motor efficiency')
-        self.options.declare('weight_inc', default=1/750, desc='Weight per power (kg/W)')
-        self.options.declare('weight_base', default=0., desc='Base weight (kg)')
-
-    def setup(self):
-        nn = self.options['num_nodes']
-        nn_ones = np.ones((nn,))
-        spec_heat = self.options['specific_heat']
-
-
-        iv = self.add_subsystem('control', IndepVarComp('Wdot_start',val=0.5))
-        iv.add_output('Wdot_end',val=0.5)
-        li = self.add_subsystem('li',LinearInterpolator(num_nodes=nn, units=None), promotes_outputs=[('vec', 'throttle')])
-        self.connect('control.Wdot_start','li.start_val')
-        self.connect('control.Wdot_end','li.end_val')
-        self.add_subsystem('weightpower',WeightPower(num_nodes=nn, 
-                                                     efficiency=self.options['efficiency'],
-                                                     weight_inc=self.options['weight_inc'],
-                                                     weight_base=self.options['weight_base']),
-                            promotes_inputs=['*'], promotes_outputs=['*'])
-        self.add_subsystem('hot_side', PerfectHeatTransferComp(num_nodes=nn, specific_heat=spec_heat),
-                           promotes_inputs=[('T_in', 'T_in_hot'), ('mdot_coolant', 'mdot_coolant_hot')])
-        self.add_subsystem('cold_side', PerfectHeatTransferComp(num_nodes=nn, specific_heat=spec_heat),
-                           promotes_inputs=[('T_in', 'T_in_cold'), ('mdot_coolant', 'mdot_coolant_cold')])
-
-        self.add_subsystem('tempmult', ExecComp('T_c_set=T_h_set/ThTcratio',
-                                                T_h_set={'units':'K',
-                                                         'value':np.ones((nn,))},
-                                                T_c_set={'units':'K',
-                                                         'value':np.ones((nn,))},
-                                                ThTcratio={'units':None,
-                                                           'value':1.04*np.ones((nn,))}),
-                                                promotes_outputs=['T_c_set'])
-        self.connect('hot_side.T_out',['tempmult.T_h_set','heat_pump.T_h','trmatch.T_h'])
-
-        self.add_subsystem('heat_pump', SimpleHeatPump(num_nodes=nn),
-                           promotes_inputs=['eff_factor', 'Wdot', ('T_c', 'T_c_set')])
-        # Set the work usage rate of the heat pump such that the cold side coolant outlet temperature
-        # set point is maintained
-        
-        self.add_subsystem('trmatch', MatchTRatio(num_nodes=nn), promotes_inputs=['bypass_heat_pump'])
-
-        self.connect('trmatch.ThTcratio', 'tempmult.ThTcratio')
-        self.connect('cold_side.T_out', 'trmatch.T_c')
-
-        # Connect the heat transfers on either side of the heat pump
-        self.connect('heat_pump.q_c', 'cold_side.q')
-        self.connect('heat_pump.q_h', 'hot_side.q')
-
-        # Use selectors to control the I/O routing to bypass the heat pump if specified
-        # T_out_cold selector
-        self.add_subsystem('cold_side_selector', SelectorComp(num_nodes=nn, input_names=['T_out', 'T_in_hot'], units='K'),
-                           promotes_inputs=[('selector', 'bypass_heat_pump'), 'T_in_hot'],
-                           promotes_outputs=[('result', 'T_out_cold')])
-        self.connect('cold_side.T_out', 'cold_side_selector.T_out')
-        # T_out_hot selector
-        self.add_subsystem('hot_side_selector', SelectorComp(num_nodes=nn, input_names=['T_out', 'T_in_cold'], units='K'),
-                           promotes_inputs=[('selector', 'bypass_heat_pump'), 'T_in_cold'],
-                           promotes_outputs=[('result', 'T_out_hot')])
-        self.connect('hot_side.T_out', 'hot_side_selector.T_out')
-
-        # Set the default set points and T_in defaults for continuity
-        self.set_input_defaults('T_in_hot', val=400.*nn_ones, units='K')
-        self.set_input_defaults('T_in_cold', val=400.*nn_ones, units='K')
-
-class HeatPumpWithIntegratedCoolantLoop(Group):
-    """
-    SimpleHeatPump connected to two PerfectHeatTransferComp components on either side. This setup
-    takes in cold and hot side temperature set points, along with other inputs, and solves for
-    the remaining variables including heat pump work usage rate.
-    
-    One nuance of this group is the hot_side_balance_param output, which must be connected to
-    an input that can modulate the hot side coolant temperature. The hot_side_balance_param
-    is then adjusted to set the coolant temperature (T_out_hot) to the specified hot side
-    temperature set point (T_h_set).
-
-    Inputs
-    ------
-    T_in_hot : float
-        Incoming coolant temperature on the hot side (vector, K)
-    T_in_cold : float
-        Incoming coolant temperature on the cold side (vector, K)
-    mdot_coolant_cold : float
-        Coolant mass flow rate on cold side (vector, kg/s)
-    mdot_coolant_hot : float
-        Coolant mass flow rate on hot side (vector, kg/s)
-    T_h_set : float
-        Heat pump hot side temperature set point (vector, K)
-    T_c_set : float
-        Heat pump cold side temperature set point (vector, K)
-    eff_factor : float
-        Heat pump percentage of Carnot efficiency (scalar, dimensionaless)
-    bypass_heat_pump : int (either 1 or 0)
-        If 1, heat pump is removed from coolant loop and coolant flows; if 0, heat pump
-        is kept in the loop (vector, default all zeros)
-
-    Outputs
-    -------
-    T_out_hot : float
-        Outgoing coolant temperature on the hot side (vector, K)
-    T_out_cold : float
-        Outgoing coolant temperature on the cold side (vector, K)
-    Wdot : float
-        Heat pump work usage rate (vector, W)
-    hot_side_balance_param : float
-        Parameter set (by BalanceComp) so that outgoing coolant on the
-        hot side has temp of T_h_set, one common example would be to connect this
-        to the nozzle area of a duct connected to a heat exchanger on the hot side
-        to modulate the coolant temperature (vector, unit varies)
-
-    Options
-    -------
-    num_nodes : int
-        The number of analysis points to run
-    specific_heat : float
-        Specific heat of the coolant (scalar, J/kg/K, default 3801 glycol/water)
-    hot_side_balance_param_units : string
-        Units of parameter being used to modulate hot side coolant temp (default None)
-    hot_side_balance_param_lower : float
-        Lower bound on hot_side_balance_param in the BalanceComp (scalar, default -inf)
-    hot_side_balance_param_upper : float
-        Upper bound on hot_side_balance_param in the BalanceComp (scalar, default inf)
-    """
-    def initialize(self):
-        self.options.declare('num_nodes', default=1, desc='Number of analysis points')
-        self.options.declare('specific_heat', default=3801., desc='Specific heat in J/kg/K')
-        self.options.declare('hot_side_balance_param_units', default=None,
-                             desc='Units of input hot_side_balance_param is connected to in outer model')
-        self.options.declare('hot_side_balance_param_lower', default=-np.inf, desc='Lower bound on hot_side_balance_param')
-        self.options.declare('hot_side_balance_param_upper', default=np.inf, desc='Upper bound on hot_side_balance_param')
-    
-    def setup(self):
-        nn = self.options['num_nodes']
-        nn_ones = np.ones((nn,))
-        spec_heat = self.options['specific_heat']
-        
-        self.add_subsystem('hot_side', PerfectHeatTransferComp(num_nodes=nn, specific_heat=spec_heat),
-                           promotes_inputs=[('T_in', 'T_in_hot'), ('mdot_coolant', 'mdot_coolant_hot')])
-        self.add_subsystem('cold_side', PerfectHeatTransferComp(num_nodes=nn, specific_heat=spec_heat),
-                           promotes_inputs=[('T_in', 'T_in_cold'), ('mdot_coolant', 'mdot_coolant_cold')])
-        self.add_subsystem('heat_pump', SimpleHeatPump(num_nodes=nn),
-                           promotes_inputs=['eff_factor', ('T_c', 'T_c_set'), ('T_h', 'T_h_set')])
-
-        # Set the work usage rate of the heat pump such that the cold side coolant outlet temperature
-        # set point is maintained
-        self.add_subsystem('cold_side_bal', BalanceComp('Wdot', eq_units='K', lhs_name='T_c', rhs_name='T_c_set',
-                                                   units='kW', val=10.*nn_ones, lower=0.*nn_ones), 
-                           promotes_inputs=['T_c_set'])
-        self.connect('cold_side_bal.Wdot', 'heat_pump.Wdot')
-        # Use a selector to prevent the BalanceComp from solving if bypass mode is switched on
-        # by setting T_c in the BalanceComp to T_c_set so they'll match on the first iteration
-        self.add_subsystem('cold_bal_selector', SelectorComp(num_nodes=nn, input_names=['T_out', 'Wdot'], units='K'),
-                           promotes_inputs=[('selector', 'bypass_heat_pump')])
-        self.connect('cold_side.T_out', 'cold_bal_selector.T_out')
-        self.connect('cold_bal_selector.result', 'cold_side_bal.T_c')
-        # Feed the BalanceComp outputs directly back into the lhs when bypass is on
-        self.add_subsystem('bal_dummy', ExecComp('T_c = Wdot', T_c={'units':'K', 'shape':(nn,)}, 
-                                                 Wdot={'units':'W', 'shape':(nn,)}))
-        self.connect('cold_side_bal.Wdot', 'bal_dummy.Wdot')
-        self.connect('bal_dummy.T_c', 'cold_bal_selector.Wdot')
-
-        # Set the hot side balance parameter such that the hot side coolant temperature
-        # set point is maintained
-        self.add_subsystem('hot_side_bal', BalanceComp('hot_side_balance_param', eq_units='K', lhs_name='T_h',
-                                                       rhs_name='T_set', val=nn_ones,
-                                                       units=self.options['hot_side_balance_param_units'],
-                                                       lower=self.options['hot_side_balance_param_lower']*nn_ones,
-                                                       upper=self.options['hot_side_balance_param_upper']*nn_ones), 
-                           promotes_outputs=['hot_side_balance_param'])
-        # If bypass, use the hot side T_in instead of T_out
-        self.add_subsystem('hot_bal_selector', SelectorComp(num_nodes=nn, input_names=['T_out_hot', 'T_in_hot'],
-                                                            units='K'),
-                           promotes_inputs=['T_in_hot', ('selector', 'bypass_heat_pump')])
-        self.connect('hot_side.T_out', 'hot_bal_selector.T_out_hot')
-        self.connect('hot_bal_selector.result', 'hot_side_bal.T_h')
-        # Also if bypass, set the coolant going from the hot to cold side to T_c_set instead of T_h_set
-        self.add_subsystem('hot_bal_set_temp_selector', SelectorComp(num_nodes=nn, input_names=['T_h_set', 'T_c_set'],
-                                                                     units='K'),
-                           promotes_inputs=['T_h_set', 'T_c_set', ('selector', 'bypass_heat_pump')])
-        self.connect('hot_bal_set_temp_selector.result', 'hot_side_bal.T_set')
-
-        # Connect the heat transfers on either side of the heat pump
-        self.connect('heat_pump.q_c', 'cold_side.q')
-        self.connect('heat_pump.q_h', 'hot_side.q')
-
-        # Use selectors to control the I/O routing to bypass the heat pump if specified
-        # T_out_cold selector
-        self.add_subsystem('cold_side_selector', SelectorComp(num_nodes=nn, input_names=['T_out', 'T_in_hot'], units='K'),
-                           promotes_inputs=[('selector', 'bypass_heat_pump'), 'T_in_hot'],
-                           promotes_outputs=[('result', 'T_out_cold')])
-        self.connect('cold_side.T_out', 'cold_side_selector.T_out')
-        # T_out_hot selector
-        self.add_subsystem('hot_side_selector', SelectorComp(num_nodes=nn, input_names=['T_out', 'T_in_cold'], units='K'),
-                           promotes_inputs=[('selector', 'bypass_heat_pump'), 'T_in_cold'],
-                           promotes_outputs=[('result', 'T_out_hot')])
-        self.connect('hot_side.T_out', 'hot_side_selector.T_out')
-        # Wdot selector
-        self.add_subsystem('Wdot_selector', SelectorComp(num_nodes=nn, input_names=['Wdot', 'zero'], units='W'),
-                           promotes_inputs=[('selector', 'bypass_heat_pump')],
-                           promotes_outputs=[('result', 'Wdot')])
-        self.connect('cold_side_bal.Wdot', 'Wdot_selector.Wdot')
-        iv = IndepVarComp()
-        iv.add_output('zero', val=0., shape=(nn,), units='W')
-        self.add_subsystem('iv', iv)
-        self.connect('iv.zero', 'Wdot_selector.zero')
-
-        # Set the default set points and T_in defaults for continuity
-        self.set_input_defaults('T_c_set', val=300.*nn_ones, units='K')
-        self.set_input_defaults('T_h_set', val=500.*nn_ones, units='K')
-        self.set_input_defaults('T_in_hot', val=400.*nn_ones, units='K')
-        self.set_input_defaults('T_in_cold', val=400.*nn_ones, units='K')
-
-=======
->>>>>>> 459aa242
 class ThermalComponentWithMass(ExplicitComponent):
     """
     Computes thermal residual of a component with heating, cooling, and thermal mass
@@ -947,11 +365,6 @@
 
         ode_integ = self.add_subsystem('ode_integ', Integrator(num_nodes=nn, diff_units='s', method='simpson', time_setup='duration'),
                                            promotes_outputs=['*'], promotes_inputs=['*'])
-<<<<<<< HEAD
-        # TODO lower limit 0
-        ode_integ.add_integrand('T_out', rate_name='dTdt', start_name='T_initial', end_name='T_final', units='K')
-        self.connect('rate.dTdt','dTdt')
-=======
         ode_integ.add_integrand('T_out', rate_name='dTdt', start_name='T_initial', end_name='T_final', units='K', lower=1e-10)
         self.connect('rate.dTdt','dTdt')
 
@@ -1003,5 +416,4 @@
         J['dTdt','mass'] = - inputs['mdot_coolant'] / inputs['mass']**2 * (inputs['T_in'] - inputs['T_out'])
         J['dTdt','mdot_coolant'] = 1 / inputs['mass'] * (inputs['T_in'] - inputs['T_out'])
         J['dTdt','T_in'] = inputs['mdot_coolant'] / inputs['mass']
-        J['dTdt','T_out'] = - inputs['mdot_coolant'] / inputs['mass']
->>>>>>> 459aa242
+        J['dTdt','T_out'] = - inputs['mdot_coolant'] / inputs['mass']