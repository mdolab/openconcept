--- conflicted
+++ resolved
@@ -1,9 +1,5 @@
 import numpy as np
-<<<<<<< HEAD
-from openmdao.api import ExplicitComponent, IndepVarComp, Group, AnalysisError
-=======
-from openmdao.api import ExplicitComponent, Group
->>>>>>> 773de3aa
+from openmdao.api import ExplicitComponent, Group, AnalysisError
 from openconcept.utilities import DVLabel
 
 
