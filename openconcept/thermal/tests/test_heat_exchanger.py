import unittest
import numpy as np
from openmdao.utils.assert_utils import assert_near_equal, assert_check_partials
<<<<<<< HEAD
from openmdao.api import IndepVarComp, Group, Problem, AnalysisError
from openconcept.thermal.heat_exchanger import (
    OffsetStripFinGeometry,
    HydraulicDiameterReynoldsNumber,
    OffsetStripFinData,
    NusseltFromColburnJ,
    ConvectiveCoefficient,
    FinEfficiency,
    UAOverall,
    NTUMethod,
    CrossFlowNTUEffectiveness,
    NTUEffectivenessActualHeatTransfer,
    OutletTemperatures,
    PressureDrop,
)
=======
from openmdao.api import IndepVarComp, Group, Problem
from openconcept.thermal.heat_exchanger import HXGroup
>>>>>>> 773de3aa


class OSFGeometryTestGroup(Group):
    """
    Test the offset strip fin geometry component
    """

    def initialize(self):
        self.options.declare("num_nodes", default=1, desc="Number of analysis points")

    def setup(self):
        nn = self.options["num_nodes"]

        iv = self.add_subsystem("iv", IndepVarComp(), promotes_outputs=["*"])
        iv.add_output("case_thickness", val=2.0, units="mm")
        iv.add_output("fin_thickness", val=0.102, units="mm")
        iv.add_output("plate_thickness", val=0.2, units="mm")
        iv.add_output("material_k", val=190, units="W/m/K")
        iv.add_output("material_rho", val=2700, units="kg/m**3")

        iv.add_output("mdot_cold", val=np.ones(nn) * 1.5, units="kg/s")
        iv.add_output("rho_cold", val=np.ones(nn) * 0.5, units="kg/m**3")

        iv.add_output("mdot_hot", val=0.075 * np.ones(nn), units="kg/s")
        iv.add_output("rho_hot", val=np.ones(nn) * 1020.2, units="kg/m**3")

        iv.add_output("T_in_cold", val=np.ones(nn) * 45, units="degC")
        iv.add_output("T_in_hot", val=np.ones(nn) * 90, units="degC")
        iv.add_output("ac|propulsion|thermal|hx|n_long_cold", val=3)
        iv.add_output("ac|propulsion|thermal|hx|n_wide_cold", val=430)
        iv.add_output("ac|propulsion|thermal|hx|n_tall", val=19)

        iv.add_output("channel_height_cold", val=14, units="mm")
        iv.add_output("channel_width_cold", val=1.35, units="mm")
        iv.add_output("fin_length_cold", val=6, units="mm")
        iv.add_output("cp_cold", val=1005, units="J/kg/K")
        iv.add_output("k_cold", val=0.02596, units="W/m/K")
        iv.add_output("mu_cold", val=1.789e-5, units="kg/m/s")

        iv.add_output("channel_height_hot", val=1, units="mm")
        iv.add_output("channel_width_hot", val=1, units="mm")
        iv.add_output("fin_length_hot", val=6, units="mm")
        iv.add_output("cp_hot", val=3801, units="J/kg/K")
        iv.add_output("k_hot", val=0.405, units="W/m/K")
        iv.add_output("mu_hot", val=1.68e-3, units="kg/m/s")

        self.add_subsystem("hx", HXGroup(), promotes=["*"])


class AnalysisErrorChecks(unittest.TestCase):
    def test_OSFdata(self):
        prob = Problem()
        prob.model.add_subsystem("OSFData", OffsetStripFinData(), promotes_inputs=["*"], promotes_outputs=["*"])
        prob.setup()
        prob.set_val("Re_dh_cold", val=-1.0)
        with self.assertRaises(AnalysisError):
            prob.run_model()

    def test_Conv_coeff(self):
        prob = Problem()
        prob.model.add_subsystem("Conv_coeff", ConvectiveCoefficient(), promotes_inputs=["*"], promotes_outputs=["*"])
        prob.setup()
        prob.set_val("Nu_dh_cold", val=-1.0)
        with self.assertRaises(AnalysisError):
            prob.run_model()

    def test_Fin_eff(self):
        prob = Problem()
        prob.model.add_subsystem("Fin_eff", FinEfficiency(), promotes_inputs=["*"], promotes_outputs=["*"])
        prob.setup()
        prob.set_val("h_conv_cold", val=-1.0)
        with self.assertRaises(AnalysisError):
            prob.run_model()


class OSFGeometryTestCase(unittest.TestCase):
    def test_default_settings(self):
        prob = Problem(OSFGeometryTestGroup(num_nodes=1))
        prob.setup(check=True, force_alloc_complex=True)
        prob.run_model()
        assert_near_equal(prob["hx.osfgeometry.dh_cold"], 0.00242316, tolerance=1e-6)
        assert_near_equal(prob["hx.heat_transfer"], 10040.9846, tolerance=1e-6)
        assert_near_equal(prob["hx.delta_p_cold"], -135.15338626, tolerance=1e-6)
        assert_near_equal(prob["hx.delta_p_hot"], -9112.282754, tolerance=1e-6)
        assert_near_equal(prob["hx.component_weight"], 1.147605, tolerance=1e-5)

        partials = prob.check_partials(method="cs", compact_print=True, show_only_incorrect=True, step=1e-50)
        assert_check_partials(partials)

    def test_kayslondon_10_61(self):
        prob = Problem(OSFGeometryTestGroup(num_nodes=1))
        prob.setup(check=True, force_alloc_complex=True)
        prob.set_val("fin_thickness", 0.004, units="inch")
        prob.set_val("plate_thickness", 0.004, units="inch")
        prob.set_val("fin_length_cold", 1.0 / 10.0, units="inch")
        fin_spacing = 1 / 19.35 - 0.004  # fin pitch minus fin thickness
        prob.set_val("channel_height_cold", 0.0750 - 0.004, units="inch")
        prob.set_val("channel_width_cold", fin_spacing, units="inch")
        prob.set_val("n_long_cold", 2)
        prob.set_val("mdot_cold", 0.0905, units="kg/s")

        prob.run_model()
        prob.model.list_outputs(units=True)
        # test the geometry in Kays and London 3rd Ed Pg 248, Fig 10-61
        assert_near_equal(prob["hx.osfgeometry.dh_cold"], 1.403e-3, tolerance=1e-3)
        assert_near_equal(prob["hx.redh.Re_dh_cold"], 400.0, tolerance=1e-2)
        # data directly from Kays/London at Redh=400
        assert_near_equal(prob["hx.osfdata.j_cold"], 0.0195, tolerance=2e-1)
        assert_near_equal(prob["hx.osfdata.f_cold"], 0.0750, tolerance=2e-1)

        prob.set_val("mdot_cold", 0.0905 * 5, units="kg/s")
        prob.run_model()
        # data directly from Kays/London at Redh=2000
        assert_near_equal(prob["hx.redh.Re_dh_cold"], 2000.0, tolerance=1e-2)
        assert_near_equal(prob["hx.osfdata.j_cold"], 0.00940, tolerance=2e-1)
        assert_near_equal(prob["hx.osfdata.f_cold"], 0.0303, tolerance=3.5e-1)

        assert_near_equal(prob["hx.osfgeometry.alpha_cold"], 0.672, tolerance=1e-2)
        assert_near_equal(prob["hx.osfgeometry.delta_cold"], 0.040, tolerance=1e-2)
        assert_near_equal(prob["hx.osfgeometry.gamma_cold"], 0.084, tolerance=1e-2)

    def test_kayslondon_10_55(self):
        prob = Problem(OSFGeometryTestGroup(num_nodes=1))
        prob.setup(check=True, force_alloc_complex=True)
        prob.set_val("fin_thickness", 0.004, units="inch")
        prob.set_val("plate_thickness", 0.004, units="inch")
        prob.set_val("fin_length_cold", 1.0 / 8.0, units="inch")
        fin_spacing = 1 / 15.61 - 0.004  # fin pitch minus fin thickness
        prob.set_val("channel_height_cold", 0.250 - 0.004, units="inch")
        prob.set_val("channel_width_cold", fin_spacing, units="inch")
        prob.set_val("n_long_cold", 2)
        prob.set_val("mdot_cold", 0.235, units="kg/s")

        prob.run_model()
        # test the geometry in Kays and London 3rd Ed Pg 248, Fig 10-55
        assert_near_equal(prob["hx.osfgeometry.dh_cold"], 2.383e-3, tolerance=1e-2)
        # data directly from Kays/London at Redh=400
        assert_near_equal(prob["hx.redh.Re_dh_cold"], 400.0, tolerance=1e-2)
        assert_near_equal(prob["hx.osfdata.j_cold"], 0.0246, tolerance=1e-1)
        assert_near_equal(prob["hx.osfdata.f_cold"], 0.104, tolerance=1e-1)
        prob.set_val("mdot_cold", 0.235 * 5, units="kg/s")
        prob.run_model()
        # data directly from Kays/London at Redh=2000
        assert_near_equal(prob["hx.redh.Re_dh_cold"], 2000.0, tolerance=1e-2)
        assert_near_equal(prob["hx.osfdata.j_cold"], 0.0111, tolerance=1e-1)
        assert_near_equal(prob["hx.osfdata.f_cold"], 0.0420, tolerance=1e-1)

        assert_near_equal(prob["hx.osfgeometry.alpha_cold"], 0.244, tolerance=1e-2)
        assert_near_equal(prob["hx.osfgeometry.delta_cold"], 0.032, tolerance=1e-2)
        assert_near_equal(prob["hx.osfgeometry.gamma_cold"], 0.067, tolerance=1e-2)

    def test_kayslondon_10_60(self):
        prob = Problem(OSFGeometryTestGroup(num_nodes=1))
        prob.setup(check=True, force_alloc_complex=True)
        prob.set_val("fin_thickness", 0.004, units="inch")
        prob.set_val("plate_thickness", 0.004, units="inch")
        prob.set_val("fin_length_cold", 1.0 / 10.0, units="inch")
        fin_spacing = 1 / 27.03 - 0.004  # fin pitch minus fin thickness
        prob.set_val("channel_height_cold", 0.250 - 0.004, units="inch")
        prob.set_val("channel_width_cold", fin_spacing, units="inch")
        prob.set_val("n_long_cold", 2)
        prob.set_val("mdot_cold", 0.27, units="kg/s")

        prob.run_model()

        # test the geometry in Kays and London 3rd Ed Pg 248, Fig 10-55
        # assert_near_equal(prob['osfgeometry.dh_cold'], 0.00147796, tolerance=1e-4)
        assert_near_equal(prob["hx.osfgeometry.dh_cold"], 0.001423, tolerance=1e-2)
        # data directly from Kays/London at Redh=500
        assert_near_equal(prob["hx.redh.Re_dh_cold"], 500.0, tolerance=1e-2)
        assert_near_equal(prob["hx.osfdata.j_cold"], 0.0238, tolerance=1e-1)
        assert_near_equal(prob["hx.osfdata.f_cold"], 0.0922, tolerance=1e-1)
        prob.set_val("mdot_cold", 0.27 * 4, units="kg/s")
        prob.run_model()
        # data directly from Kays/London at Redh=2000
        assert_near_equal(prob["hx.redh.Re_dh_cold"], 2000.0, tolerance=1e-2)
        assert_near_equal(prob["hx.osfdata.j_cold"], 0.0113, tolerance=1e-1)
        assert_near_equal(prob["hx.osfdata.f_cold"], 0.0449, tolerance=1e-1)

        assert_near_equal(prob["hx.osfgeometry.alpha_cold"], 0.134, tolerance=1e-2)
        assert_near_equal(prob["hx.osfgeometry.delta_cold"], 0.040, tolerance=1e-2)
        assert_near_equal(prob["hx.osfgeometry.gamma_cold"], 0.121, tolerance=1e-2)

    def test_kayslondon_10_63(self):
        prob = Problem(OSFGeometryTestGroup(num_nodes=1))
        prob.setup(check=True, force_alloc_complex=True)
        prob.set_val("fin_thickness", 0.004, units="inch")
        prob.set_val("plate_thickness", 0.004, units="inch")
        prob.set_val("fin_length_cold", 3.0 / 32.0, units="inch")
        fin_spacing = 0.082 - 0.004  # fin pitch minus fin thickness
        prob.set_val("channel_height_cold", 0.485 - 0.004, units="inch")
        prob.set_val("channel_width_cold", fin_spacing, units="inch")
        prob.set_val("n_long_cold", 4)
        prob.set_val("mdot_cold", 0.54, units="kg/s")

        prob.run_model()
        # test the geometry in Kays and London 3rd Ed Pg 248, Fig 10-55
        # assert_near_equal(prob['osfgeometry.dh_cold'], 0.00341, tolerance=1e-2)
        # data directly from Kays/London at Redh=500
        assert_near_equal(prob["hx.redh.Re_dh_cold"], 500.0, tolerance=1e-2)
        assert_near_equal(prob["hx.osfdata.j_cold"], 0.0205, tolerance=2e-1)
        assert_near_equal(prob["hx.osfdata.f_cold"], 0.130, tolerance=2e-1)
        prob.set_val("mdot_cold", 0.54 * 4, units="kg/s")
        prob.run_model()
        # data directly from Kays/London at Redh=2000
        assert_near_equal(prob["hx.redh.Re_dh_cold"], 2000.0, tolerance=1e-2)
        assert_near_equal(prob["hx.osfdata.j_cold"], 0.0119, tolerance=2e-1)
        assert_near_equal(prob["hx.osfdata.f_cold"], 0.0607, tolerance=2e-1)

        assert_near_equal(prob["hx.osfgeometry.alpha_cold"], 0.162, tolerance=1e-2)
        assert_near_equal(prob["hx.osfgeometry.delta_cold"], 0.043, tolerance=1e-2)
        assert_near_equal(prob["hx.osfgeometry.gamma_cold"], 0.051, tolerance=1e-2)


class OSFManualCheckTestGroup(Group):
    """
    Test the offset strip fin geometry component
    """

    def initialize(self):
        self.options.declare("num_nodes", default=1, desc="Number of analysis points")

    def setup(self):
        nn = self.options["num_nodes"]

        iv = self.add_subsystem("iv", IndepVarComp(), promotes_outputs=["*"])
        iv.add_output("case_thickness", val=2.0, units="mm")
        iv.add_output("fin_thickness", val=0.1, units="mm")
        iv.add_output("plate_thickness", val=0.2, units="mm")
        iv.add_output("material_k", val=190, units="W/m/K")
        iv.add_output("material_rho", val=2700, units="kg/m**3")

        iv.add_output("mdot_cold", val=np.ones(nn) * 0.1, units="kg/s")
        iv.add_output("rho_cold", val=np.ones(nn) * 0.5, units="kg/m**3")

        iv.add_output("mdot_hot", val=np.ones(nn) * 0.2, units="kg/s")
        iv.add_output("rho_hot", val=np.ones(nn) * 0.6, units="kg/m**3")

        iv.add_output("T_in_cold", val=np.ones(nn) * 45, units="degC")
        iv.add_output("T_in_hot", val=np.ones(nn) * 90, units="degC")
        iv.add_output("ac|propulsion|thermal|hx|n_long_cold", val=25)
        iv.add_output("ac|propulsion|thermal|hx|n_wide_cold", val=25)
        iv.add_output("ac|propulsion|thermal|hx|n_tall", val=8)

        iv.add_output("channel_height_cold", val=6.0, units="mm")
        iv.add_output("channel_width_cold", val=1.5, units="mm")
        iv.add_output("fin_length_cold", val=3, units="mm")
        iv.add_output("cp_cold", val=1005, units="J/kg/K")
        iv.add_output("k_cold", val=0.02596, units="W/m/K")
        iv.add_output("mu_cold", val=1.789e-5, units="kg/m/s")

        iv.add_output("channel_height_hot", val=8.0, units="mm")
        iv.add_output("channel_width_hot", val=1.7, units="mm")
        iv.add_output("fin_length_hot", val=3.1, units="mm")
        iv.add_output("cp_hot", val=900, units="J/kg/K")
        iv.add_output("k_hot", val=0.024, units="W/m/K")
        iv.add_output("mu_hot", val=1.7e-5, units="kg/m/s")

        self.add_subsystem("hx", HXGroup(), promotes=["*"])


class TestHXByHand(unittest.TestCase):
    def test_by_hand(self):
        """
        This test case verifies that the implementation
        of the equations from Kays and London are correct
        and not mistyped.
        """
        prob = Problem(OSFManualCheckTestGroup(num_nodes=1))
        prob.setup(check=True, force_alloc_complex=True)
        prob.run_model()

        h_c = 6.0
        h_h = 8.0
        w_c = 1.5
        w_h = 1.7
        l_f_c = 3.0
        l_f_h = 3.1
        t_f = 0.1
        t_p = 0.2
        n_cold_wide = 25
        n_cold_tall = 8
        n_cold_long = 25
        cold_one_layer_height = t_p + t_f + h_c
        cold_one_cell_width = t_f + w_c
        cold_length = l_f_c * n_cold_long
        hot_one_layer_height = t_p + t_f + h_h
        hot_one_cell_width = t_f + w_h
        n_hot_wide = cold_length / hot_one_cell_width

        # ######____
        # |    |    |
        # |    |    |
        # |    |    |
        # |____|    |___
        # #########

        height_overall = n_cold_tall * (cold_one_layer_height + hot_one_layer_height)
        # note does not include case
        assert_near_equal(prob["hx.osfgeometry.height_overall"], height_overall / 1000, tolerance=1e-6)
        width_overall = n_cold_wide * cold_one_cell_width
        assert_near_equal(prob["hx.osfgeometry.width_overall"], width_overall / 1000, tolerance=1e-6)
        length_overall = n_cold_long * l_f_c
        assert_near_equal(prob["hx.osfgeometry.length_overall"], length_overall / 1000, tolerance=1e-6)
        frontal_area = width_overall * height_overall
        assert_near_equal(prob["hx.osfgeometry.frontal_area"], frontal_area / 1000**2, tolerance=1e-6)

        xs_area_cold = n_cold_wide * n_cold_tall * w_c * h_c
        assert_near_equal(prob["hx.osfgeometry.xs_area_cold"], xs_area_cold / 1000**2, tolerance=1e-6)
        heat_transfer_area_cold = 2 * (w_c + h_c) * n_cold_tall * n_cold_wide * length_overall
        assert_near_equal(
            prob["hx.osfgeometry.heat_transfer_area_cold"], heat_transfer_area_cold / 1000**2, tolerance=1e-6
        )
        dh_cold = 4 * w_c * h_c * l_f_c / (2 * (w_c * l_f_c + h_c * l_f_c + t_f * h_c) + t_f * w_c)
        assert_near_equal(prob["hx.osfgeometry.dh_cold"], dh_cold / 1000, tolerance=1e-6)
        assert_near_equal(prob["hx.osfgeometry.dh_cold"], 2 * h_c * w_c / (h_c + w_c) / 1000, tolerance=3e-2)

        fin_area_ratio_cold = h_c / (h_c + w_c)
        assert_near_equal(prob["hx.osfgeometry.fin_area_ratio_cold"], fin_area_ratio_cold, tolerance=1e-6)
        contraction_ratio_cold = xs_area_cold / frontal_area
        assert_near_equal(prob["hx.osfgeometry.contraction_ratio_cold"], contraction_ratio_cold, tolerance=1e-6)
        alpha_cold = w_c / h_c
        delta_cold = t_f / l_f_c
        gamma_cold = t_f / w_c
        assert_near_equal(prob["hx.osfgeometry.alpha_cold"], alpha_cold, tolerance=1e-6)
        assert_near_equal(prob["hx.osfgeometry.delta_cold"], delta_cold, tolerance=1e-6)
        assert_near_equal(prob["hx.osfgeometry.gamma_cold"], gamma_cold, tolerance=1e-6)

        n_hot_wide = length_overall / hot_one_cell_width
        xs_area_hot = n_hot_wide * n_cold_tall * w_h * h_h
        assert_near_equal(prob["hx.osfgeometry.xs_area_hot"], xs_area_hot / 1000**2, tolerance=1e-6)
        heat_transfer_area_hot = 2 * (w_h + h_h) * n_cold_tall * n_hot_wide * width_overall
<<<<<<< HEAD
        assert_near_equal(prob["osfgeometry.heat_transfer_area_hot"], heat_transfer_area_hot / 1000**2, tolerance=1e-6)
=======
        assert_near_equal(
            prob["hx.osfgeometry.heat_transfer_area_hot"], heat_transfer_area_hot / 1000**2, tolerance=1e-6
        )
>>>>>>> 773de3aa
        dh_hot = 2 * w_h * h_h / (w_h + h_h)
        assert_near_equal(prob["hx.osfgeometry.dh_hot"], dh_hot / 1000, tolerance=1e-6)
        fin_area_ratio_hot = h_h / (h_h + w_h)
        assert_near_equal(prob["hx.osfgeometry.fin_area_ratio_hot"], fin_area_ratio_hot, tolerance=1e-6)
        contraction_ratio_hot = xs_area_hot / length_overall / height_overall
        assert_near_equal(prob["hx.osfgeometry.contraction_ratio_hot"], contraction_ratio_hot, tolerance=1e-6)
        alpha_hot = w_h / h_h
        delta_hot = t_f / l_f_h
        gamma_hot = t_f / w_h
        assert_near_equal(prob["hx.osfgeometry.alpha_hot"], alpha_hot, tolerance=1e-6)
        assert_near_equal(prob["hx.osfgeometry.delta_hot"], delta_hot, tolerance=1e-6)
        assert_near_equal(prob["hx.osfgeometry.gamma_hot"], gamma_hot, tolerance=1e-6)

        mdot_cold = 0.1
        mdot_hot = 0.2
        mu_cold = 1.789e-5
        mu_hot = 1.7e-5

        redh_cold = mdot_cold / (xs_area_cold / 1000**2) * dh_cold / 1000 / mu_cold
        redh_hot = mdot_hot / (xs_area_hot / 1000**2) * dh_hot / 1000 / mu_hot
        assert_near_equal(prob["hx.redh.Re_dh_cold"], redh_cold, tolerance=1e-6)
        assert_near_equal(prob["hx.redh.Re_dh_hot"], redh_hot, tolerance=1e-6)

        partials = prob.check_partials(method="cs", compact_print=True, show_only_incorrect=True, step=1e-50)
        assert_check_partials(partials)

        j_cold = (
            0.6522
            * redh_cold**-0.5403
            * alpha_cold**-0.1541
            * delta_cold**0.1499
            * gamma_cold**-0.0678
            * (1 + 5.269e-5 * redh_cold**1.340 * alpha_cold**0.504 * delta_cold**0.456 * gamma_cold**-1.055) ** 0.1
        )
        j_hot = (
            0.6522
            * redh_hot**-0.5403
            * alpha_hot**-0.1541
            * delta_hot**0.1499
            * gamma_hot**-0.0678
            * (1 + 5.269e-5 * redh_hot**1.340 * alpha_hot**0.504 * delta_hot**0.456 * gamma_hot**-1.055) ** 0.1
        )
        assert_near_equal(prob["hx.osfdata.j_hot"], j_hot, tolerance=1e-6)
        assert_near_equal(prob["hx.osfdata.j_cold"], j_cold, tolerance=1e-6)
        f_cold = (
            9.6243
            * redh_cold**-0.7422
            * alpha_cold**-0.1856
            * delta_cold**0.3053
            * gamma_cold**-0.2659
            * (1 + 7.669e-8 * redh_cold**4.429 * alpha_cold**0.920 * delta_cold**3.767 * gamma_cold**0.236) ** 0.1
        )
        f_hot = (
            9.6243
            * redh_hot**-0.7422
            * alpha_hot**-0.1856
            * delta_hot**0.3053
            * gamma_hot**-0.2659
            * (1 + 7.669e-8 * redh_hot**4.429 * alpha_hot**0.920 * delta_hot**3.767 * gamma_hot**0.236) ** 0.1
        )
        assert_near_equal(prob["hx.osfdata.f_hot"], f_hot, tolerance=1e-6)
        assert_near_equal(prob["hx.osfdata.f_cold"], f_cold, tolerance=1e-6)

        cp_cold = 1005
        k_cold = 0.02596
        cp_hot = 900
        k_hot = 0.024

        h_cold = j_cold * cp_cold ** (1 / 3) * (k_cold / mu_cold) ** (2 / 3) * mdot_cold / xs_area_cold * 1000**2
        h_hot = j_hot * cp_hot ** (1 / 3) * (k_hot / mu_hot) ** (2 / 3) * mdot_hot / xs_area_hot * 1000**2

        assert_near_equal(prob["hx.convection.h_conv_cold"], h_cold, tolerance=1e-6)
        assert_near_equal(prob["hx.convection.h_conv_hot"], h_hot, tolerance=1e-6)

        k_alu = 190
        # TODO kays and london has a different expression for fin efficiency. why
        # m = np.sqrt(2*h_cold/k_alu/(t_f/1000))*(1 + t_f / l_f_c)
        m = np.sqrt(2 * h_cold / k_alu / (t_f / 1000))
        eta_f_cold = np.tanh(m * h_c / 2 / 1000) / m / (h_c / 2 / 1000)
        eta_o_cold = 1 - (1 - eta_f_cold) * fin_area_ratio_cold
        assert_near_equal(prob["hx.finefficiency.eta_overall_cold"], eta_o_cold, tolerance=1e-6)
        m = np.sqrt(2 * h_hot / k_alu / (t_f / 1000))
        eta_f_hot = np.tanh(m * h_h / 2 / 1000) / m / (h_h / 2 / 1000)
        eta_o_hot = 1 - (1 - eta_f_hot) * fin_area_ratio_hot
        assert_near_equal(prob["hx.finefficiency.eta_overall_hot"], eta_o_hot, tolerance=1e-6)

        rc = 1 / eta_o_cold / (heat_transfer_area_cold / 1000**2) / h_cold
        rh = 1 / eta_o_hot / (heat_transfer_area_hot / 1000**2) / h_hot
        # rw = (t_f + t_p)/1000/k_alu/(length_overall * width_overall / 1000 ** 2)/n_cold_tall
        # TODO wall resistance not currently accounted for, less than 1% effect
        rw = 0.0
        uaoverall = 1 / (rc + rh + rw)
        assert_near_equal(prob["hx.ua.UA_overall"], uaoverall, tolerance=1e-6)

        cmin = np.minimum(mdot_cold * cp_cold, mdot_hot * cp_hot)
        cmax = np.maximum(mdot_cold * cp_cold, mdot_hot * cp_hot)

        cratio = cmin / cmax
        ntu = uaoverall / cmin
        effectiveness = 1 - np.exp(ntu**0.22 * (np.exp(-cratio * ntu**0.78) - 1) / cratio)
        assert_near_equal(prob["hx.ntu.NTU"], ntu, tolerance=1e-6)
        assert_near_equal(prob["hx.effectiveness.effectiveness"], effectiveness, tolerance=1e-6)

        heat_transfer = cmin * effectiveness * (90 - 45)
        assert_near_equal(prob["hx.heat.heat_transfer"], heat_transfer, tolerance=1e-6)

        tout_cold = 45 + heat_transfer / mdot_cold / cp_cold + 273.15
        tout_hot = 90 - heat_transfer / mdot_hot / cp_hot + 273.15
        assert_near_equal(prob["hx.t_out.T_out_cold"], tout_cold, tolerance=1e-6)
        assert_near_equal(prob["hx.t_out.T_out_hot"], tout_hot, tolerance=1e-6)

        Gcold = mdot_cold / (xs_area_cold / 1000**2)
        Ghot = mdot_hot / (xs_area_hot / 1000**2)

        rho_cold = 0.5
        rho_hot = 0.6
        Kc = 0.3
        Ke = -0.1
        pressure_drop_cold = -(Gcold**2) / 2 / rho_cold * ((Kc + Ke) + f_cold * 4 * length_overall / dh_cold)
        pressure_drop_hot = -(Ghot**2) / 2 / rho_hot * ((Kc + Ke) + f_hot * 4 * width_overall / dh_hot)
        assert_near_equal(prob["hx.delta_p.delta_p_cold"], pressure_drop_cold, tolerance=1e-6)
        assert_near_equal(prob["hx.delta_p.delta_p_hot"], pressure_drop_hot, tolerance=1e-6)


if __name__ == "__main__":
    unittest.main()<|MERGE_RESOLUTION|>--- conflicted
+++ resolved
@@ -1,26 +1,13 @@
 import unittest
 import numpy as np
 from openmdao.utils.assert_utils import assert_near_equal, assert_check_partials
-<<<<<<< HEAD
 from openmdao.api import IndepVarComp, Group, Problem, AnalysisError
 from openconcept.thermal.heat_exchanger import (
-    OffsetStripFinGeometry,
-    HydraulicDiameterReynoldsNumber,
     OffsetStripFinData,
-    NusseltFromColburnJ,
     ConvectiveCoefficient,
     FinEfficiency,
-    UAOverall,
-    NTUMethod,
-    CrossFlowNTUEffectiveness,
-    NTUEffectivenessActualHeatTransfer,
-    OutletTemperatures,
-    PressureDrop,
+    HXGroup,
 )
-=======
-from openmdao.api import IndepVarComp, Group, Problem
-from openconcept.thermal.heat_exchanger import HXGroup
->>>>>>> 773de3aa
 
 
 class OSFGeometryTestGroup(Group):
@@ -68,6 +55,32 @@
         iv.add_output("mu_hot", val=1.68e-3, units="kg/m/s")
 
         self.add_subsystem("hx", HXGroup(), promotes=["*"])
+
+
+class AnalysisErrorChecks(unittest.TestCase):
+    def test_OSFdata(self):
+        prob = Problem()
+        prob.model.add_subsystem("OSFData", OffsetStripFinData(), promotes_inputs=["*"], promotes_outputs=["*"])
+        prob.setup()
+        prob.set_val("Re_dh_cold", val=-1.0)
+        with self.assertRaises(AnalysisError):
+            prob.run_model()
+
+    def test_Conv_coeff(self):
+        prob = Problem()
+        prob.model.add_subsystem("Conv_coeff", ConvectiveCoefficient(), promotes_inputs=["*"], promotes_outputs=["*"])
+        prob.setup()
+        prob.set_val("Nu_dh_cold", val=-1.0)
+        with self.assertRaises(AnalysisError):
+            prob.run_model()
+
+    def test_Fin_eff(self):
+        prob = Problem()
+        prob.model.add_subsystem("Fin_eff", FinEfficiency(), promotes_inputs=["*"], promotes_outputs=["*"])
+        prob.setup()
+        prob.set_val("h_conv_cold", val=-1.0)
+        with self.assertRaises(AnalysisError):
+            prob.run_model()
 
 
 class AnalysisErrorChecks(unittest.TestCase):
@@ -353,13 +366,9 @@
         xs_area_hot = n_hot_wide * n_cold_tall * w_h * h_h
         assert_near_equal(prob["hx.osfgeometry.xs_area_hot"], xs_area_hot / 1000**2, tolerance=1e-6)
         heat_transfer_area_hot = 2 * (w_h + h_h) * n_cold_tall * n_hot_wide * width_overall
-<<<<<<< HEAD
-        assert_near_equal(prob["osfgeometry.heat_transfer_area_hot"], heat_transfer_area_hot / 1000**2, tolerance=1e-6)
-=======
         assert_near_equal(
             prob["hx.osfgeometry.heat_transfer_area_hot"], heat_transfer_area_hot / 1000**2, tolerance=1e-6
         )
->>>>>>> 773de3aa
         dh_hot = 2 * w_h * h_h / (w_h + h_h)
         assert_near_equal(prob["hx.osfgeometry.dh_hot"], dh_hot / 1000, tolerance=1e-6)
         fin_area_ratio_hot = h_h / (h_h + w_h)
