import unittest
import numpy as np
from openmdao.utils.assert_utils import assert_near_equal, assert_check_partials
from openmdao.api import IndepVarComp, Group, Problem, AnalysisError
from openconcept.thermal.heat_exchanger import (
    OffsetStripFinData,
    ConvectiveCoefficient,
    FinEfficiency,
    HXGroup,
)


class OSFGeometryTestGroup(Group):
    """
    Test the offset strip fin geometry component
    """

    def initialize(self):
        self.options.declare("num_nodes", default=1, desc="Number of analysis points")

    def setup(self):
        nn = self.options["num_nodes"]

        iv = self.add_subsystem("iv", IndepVarComp(), promotes_outputs=["*"])
        iv.add_output("case_thickness", val=2.0, units="mm")
        iv.add_output("fin_thickness", val=0.102, units="mm")
        iv.add_output("plate_thickness", val=0.2, units="mm")
        iv.add_output("material_k", val=190, units="W/m/K")
        iv.add_output("material_rho", val=2700, units="kg/m**3")

        iv.add_output("mdot_cold", val=np.ones(nn) * 1.5, units="kg/s")
        iv.add_output("rho_cold", val=np.ones(nn) * 0.5, units="kg/m**3")

        iv.add_output("mdot_hot", val=0.075 * np.ones(nn), units="kg/s")
        iv.add_output("rho_hot", val=np.ones(nn) * 1020.2, units="kg/m**3")

        iv.add_output("T_in_cold", val=np.ones(nn) * 45, units="degC")
        iv.add_output("T_in_hot", val=np.ones(nn) * 90, units="degC")
        iv.add_output("ac|propulsion|thermal|hx|n_long_cold", val=3)
        iv.add_output("ac|propulsion|thermal|hx|n_wide_cold", val=430)
        iv.add_output("ac|propulsion|thermal|hx|n_tall", val=19)

        iv.add_output("channel_height_cold", val=14, units="mm")
        iv.add_output("channel_width_cold", val=1.35, units="mm")
        iv.add_output("fin_length_cold", val=6, units="mm")
        iv.add_output("cp_cold", val=1005, units="J/kg/K")
        iv.add_output("k_cold", val=0.02596, units="W/m/K")
        iv.add_output("mu_cold", val=1.789e-5, units="kg/m/s")

        iv.add_output("channel_height_hot", val=1, units="mm")
        iv.add_output("channel_width_hot", val=1, units="mm")
        iv.add_output("fin_length_hot", val=6, units="mm")
        iv.add_output("cp_hot", val=3801, units="J/kg/K")
        iv.add_output("k_hot", val=0.405, units="W/m/K")
        iv.add_output("mu_hot", val=1.68e-3, units="kg/m/s")

        self.add_subsystem("hx", HXGroup(), promotes=["*"])


class AnalysisErrorChecks(unittest.TestCase):
    def test_OSFdata(self):
        prob = Problem()
        prob.model.add_subsystem("OSFData", OffsetStripFinData(), promotes_inputs=["*"], promotes_outputs=["*"])
        prob.setup()
        prob.set_val("Re_dh_cold", val=-1.0)
        with self.assertRaises(AnalysisError):
            prob.run_model()

    def test_Conv_coeff(self):
        prob = Problem()
        prob.model.add_subsystem("Conv_coeff", ConvectiveCoefficient(), promotes_inputs=["*"], promotes_outputs=["*"])
        prob.setup()
        prob.set_val("Nu_dh_cold", val=-1.0)
        with self.assertRaises(AnalysisError):
            prob.run_model()

    def test_Fin_eff(self):
        prob = Problem()
        prob.model.add_subsystem("Fin_eff", FinEfficiency(), promotes_inputs=["*"], promotes_outputs=["*"])
        prob.setup()
        prob.set_val("h_conv_cold", val=-1.0)
        with self.assertRaises(AnalysisError):
            prob.run_model()


class AnalysisErrorChecks(unittest.TestCase):
    def test_OSFdata(self):
        prob = Problem()
        prob.model.add_subsystem("OSFData", OffsetStripFinData(), promotes_inputs=["*"], promotes_outputs=["*"])
        prob.setup()
        prob.set_val("Re_dh_cold", val=-1.0)
        with self.assertRaises(AnalysisError):
            prob.run_model()

    def test_Conv_coeff(self):
        prob = Problem()
        prob.model.add_subsystem("Conv_coeff", ConvectiveCoefficient(), promotes_inputs=["*"], promotes_outputs=["*"])
        prob.setup()
        prob.set_val("Nu_dh_cold", val=-1.0)
        with self.assertRaises(AnalysisError):
            prob.run_model()

    def test_Fin_eff(self):
        prob = Problem()
        prob.model.add_subsystem("Fin_eff", FinEfficiency(), promotes_inputs=["*"], promotes_outputs=["*"])
        prob.setup()
        prob.set_val("h_conv_cold", val=-1.0)
        with self.assertRaises(AnalysisError):
            prob.run_model()


class OSFGeometryTestCase(unittest.TestCase):
    def test_default_settings(self):
        prob = Problem(OSFGeometryTestGroup(num_nodes=1))
        prob.setup(check=True, force_alloc_complex=True)
        prob.run_model()
        assert_near_equal(prob["hx.osfgeometry.dh_cold"], 0.00242316, tolerance=1e-6)
        assert_near_equal(prob["hx.heat_transfer"], 10040.9846, tolerance=1e-6)
        assert_near_equal(prob["hx.delta_p_cold"], -135.15338626, tolerance=1e-6)
        assert_near_equal(prob["hx.delta_p_hot"], -9112.282754, tolerance=1e-6)
        assert_near_equal(prob["hx.component_weight"], 1.147605, tolerance=1e-5)

        partials = prob.check_partials(method="cs", compact_print=True, show_only_incorrect=True, step=1e-50)
        assert_check_partials(partials)

    def test_kayslondon_10_61(self):
        prob = Problem(OSFGeometryTestGroup(num_nodes=1))
        prob.setup(check=True, force_alloc_complex=True)
        prob.set_val("fin_thickness", 0.004, units="inch")
        prob.set_val("plate_thickness", 0.004, units="inch")
        prob.set_val("fin_length_cold", 1.0 / 10.0, units="inch")
        fin_spacing = 1 / 19.35 - 0.004  # fin pitch minus fin thickness
        prob.set_val("channel_height_cold", 0.0750 - 0.004, units="inch")
        prob.set_val("channel_width_cold", fin_spacing, units="inch")
        prob.set_val("n_long_cold", 2)
        prob.set_val("mdot_cold", 0.0905, units="kg/s")

        prob.run_model()
        prob.model.list_outputs(units=True)
        # test the geometry in Kays and London 3rd Ed Pg 248, Fig 10-61
        assert_near_equal(prob["hx.osfgeometry.dh_cold"], 1.403e-3, tolerance=1e-3)
        assert_near_equal(prob["hx.redh.Re_dh_cold"], 400.0, tolerance=1e-2)
        # data directly from Kays/London at Redh=400
        assert_near_equal(prob["hx.osfdata.j_cold"], 0.0195, tolerance=2e-1)
        assert_near_equal(prob["hx.osfdata.f_cold"], 0.0750, tolerance=2e-1)

        prob.set_val("mdot_cold", 0.0905 * 5, units="kg/s")
        prob.run_model()
        # data directly from Kays/London at Redh=2000
        assert_near_equal(prob["hx.redh.Re_dh_cold"], 2000.0, tolerance=1e-2)
        assert_near_equal(prob["hx.osfdata.j_cold"], 0.00940, tolerance=2e-1)
        assert_near_equal(prob["hx.osfdata.f_cold"], 0.0303, tolerance=3.5e-1)

        assert_near_equal(prob["hx.osfgeometry.alpha_cold"], 0.672, tolerance=1e-2)
        assert_near_equal(prob["hx.osfgeometry.delta_cold"], 0.040, tolerance=1e-2)
        assert_near_equal(prob["hx.osfgeometry.gamma_cold"], 0.084, tolerance=1e-2)

    def test_kayslondon_10_55(self):
        prob = Problem(OSFGeometryTestGroup(num_nodes=1))
        prob.setup(check=True, force_alloc_complex=True)
        prob.set_val("fin_thickness", 0.004, units="inch")
        prob.set_val("plate_thickness", 0.004, units="inch")
        prob.set_val("fin_length_cold", 1.0 / 8.0, units="inch")
        fin_spacing = 1 / 15.61 - 0.004  # fin pitch minus fin thickness
        prob.set_val("channel_height_cold", 0.250 - 0.004, units="inch")
        prob.set_val("channel_width_cold", fin_spacing, units="inch")
        prob.set_val("n_long_cold", 2)
        prob.set_val("mdot_cold", 0.235, units="kg/s")

        prob.run_model()
        # test the geometry in Kays and London 3rd Ed Pg 248, Fig 10-55
        assert_near_equal(prob["hx.osfgeometry.dh_cold"], 2.383e-3, tolerance=1e-2)
        # data directly from Kays/London at Redh=400
        assert_near_equal(prob["hx.redh.Re_dh_cold"], 400.0, tolerance=1e-2)
        assert_near_equal(prob["hx.osfdata.j_cold"], 0.0246, tolerance=1e-1)
        assert_near_equal(prob["hx.osfdata.f_cold"], 0.104, tolerance=1e-1)
        prob.set_val("mdot_cold", 0.235 * 5, units="kg/s")
        prob.run_model()
        # data directly from Kays/London at Redh=2000
        assert_near_equal(prob["hx.redh.Re_dh_cold"], 2000.0, tolerance=1e-2)
        assert_near_equal(prob["hx.osfdata.j_cold"], 0.0111, tolerance=1e-1)
        assert_near_equal(prob["hx.osfdata.f_cold"], 0.0420, tolerance=1e-1)

        assert_near_equal(prob["hx.osfgeometry.alpha_cold"], 0.244, tolerance=1e-2)
        assert_near_equal(prob["hx.osfgeometry.delta_cold"], 0.032, tolerance=1e-2)
        assert_near_equal(prob["hx.osfgeometry.gamma_cold"], 0.067, tolerance=1e-2)

    def test_kayslondon_10_60(self):
        prob = Problem(OSFGeometryTestGroup(num_nodes=1))
        prob.setup(check=True, force_alloc_complex=True)
        prob.set_val("fin_thickness", 0.004, units="inch")
        prob.set_val("plate_thickness", 0.004, units="inch")
        prob.set_val("fin_length_cold", 1.0 / 10.0, units="inch")
        fin_spacing = 1 / 27.03 - 0.004  # fin pitch minus fin thickness
        prob.set_val("channel_height_cold", 0.250 - 0.004, units="inch")
        prob.set_val("channel_width_cold", fin_spacing, units="inch")
        prob.set_val("n_long_cold", 2)
        prob.set_val("mdot_cold", 0.27, units="kg/s")

        prob.run_model()

        # test the geometry in Kays and London 3rd Ed Pg 248, Fig 10-55
        # assert_near_equal(prob['osfgeometry.dh_cold'], 0.00147796, tolerance=1e-4)
        assert_near_equal(prob["hx.osfgeometry.dh_cold"], 0.001423, tolerance=1e-2)
        # data directly from Kays/London at Redh=500
        assert_near_equal(prob["hx.redh.Re_dh_cold"], 500.0, tolerance=1e-2)
        assert_near_equal(prob["hx.osfdata.j_cold"], 0.0238, tolerance=1e-1)
        assert_near_equal(prob["hx.osfdata.f_cold"], 0.0922, tolerance=1e-1)
        prob.set_val("mdot_cold", 0.27 * 4, units="kg/s")
        prob.run_model()
        # data directly from Kays/London at Redh=2000
        assert_near_equal(prob["hx.redh.Re_dh_cold"], 2000.0, tolerance=1e-2)
        assert_near_equal(prob["hx.osfdata.j_cold"], 0.0113, tolerance=1e-1)
        assert_near_equal(prob["hx.osfdata.f_cold"], 0.0449, tolerance=1e-1)

        assert_near_equal(prob["hx.osfgeometry.alpha_cold"], 0.134, tolerance=1e-2)
        assert_near_equal(prob["hx.osfgeometry.delta_cold"], 0.040, tolerance=1e-2)
        assert_near_equal(prob["hx.osfgeometry.gamma_cold"], 0.121, tolerance=1e-2)

    def test_kayslondon_10_63(self):
        prob = Problem(OSFGeometryTestGroup(num_nodes=1))
        prob.setup(check=True, force_alloc_complex=True)
        prob.set_val("fin_thickness", 0.004, units="inch")
        prob.set_val("plate_thickness", 0.004, units="inch")
        prob.set_val("fin_length_cold", 3.0 / 32.0, units="inch")
        fin_spacing = 0.082 - 0.004  # fin pitch minus fin thickness
        prob.set_val("channel_height_cold", 0.485 - 0.004, units="inch")
        prob.set_val("channel_width_cold", fin_spacing, units="inch")
        prob.set_val("n_long_cold", 4)
        prob.set_val("mdot_cold", 0.54, units="kg/s")

        prob.run_model()
        # test the geometry in Kays and London 3rd Ed Pg 248, Fig 10-55
        # assert_near_equal(prob['osfgeometry.dh_cold'], 0.00341, tolerance=1e-2)
        # data directly from Kays/London at Redh=500
        assert_near_equal(prob["hx.redh.Re_dh_cold"], 500.0, tolerance=1e-2)
        assert_near_equal(prob["hx.osfdata.j_cold"], 0.0205, tolerance=2e-1)
        assert_near_equal(prob["hx.osfdata.f_cold"], 0.130, tolerance=2e-1)
        prob.set_val("mdot_cold", 0.54 * 4, units="kg/s")
        prob.run_model()
        # data directly from Kays/London at Redh=2000
        assert_near_equal(prob["hx.redh.Re_dh_cold"], 2000.0, tolerance=1e-2)
        assert_near_equal(prob["hx.osfdata.j_cold"], 0.0119, tolerance=2e-1)
        assert_near_equal(prob["hx.osfdata.f_cold"], 0.0607, tolerance=2e-1)

        assert_near_equal(prob["hx.osfgeometry.alpha_cold"], 0.162, tolerance=1e-2)
        assert_near_equal(prob["hx.osfgeometry.delta_cold"], 0.043, tolerance=1e-2)
        assert_near_equal(prob["hx.osfgeometry.gamma_cold"], 0.051, tolerance=1e-2)


class OSFManualCheckTestGroup(Group):
    """
    Test the offset strip fin geometry component
    """

    def initialize(self):
        self.options.declare("num_nodes", default=1, desc="Number of analysis points")

    def setup(self):
        nn = self.options["num_nodes"]

        iv = self.add_subsystem("iv", IndepVarComp(), promotes_outputs=["*"])
        iv.add_output("case_thickness", val=2.0, units="mm")
        iv.add_output("fin_thickness", val=0.1, units="mm")
        iv.add_output("plate_thickness", val=0.2, units="mm")
        iv.add_output("material_k", val=190, units="W/m/K")
        iv.add_output("material_rho", val=2700, units="kg/m**3")

        iv.add_output("mdot_cold", val=np.ones(nn) * 0.1, units="kg/s")
        iv.add_output("rho_cold", val=np.ones(nn) * 0.5, units="kg/m**3")

        iv.add_output("mdot_hot", val=np.ones(nn) * 0.2, units="kg/s")
        iv.add_output("rho_hot", val=np.ones(nn) * 0.6, units="kg/m**3")

        iv.add_output("T_in_cold", val=np.ones(nn) * 45, units="degC")
        iv.add_output("T_in_hot", val=np.ones(nn) * 90, units="degC")
        iv.add_output("ac|propulsion|thermal|hx|n_long_cold", val=25)
        iv.add_output("ac|propulsion|thermal|hx|n_wide_cold", val=25)
        iv.add_output("ac|propulsion|thermal|hx|n_tall", val=8)

        iv.add_output("channel_height_cold", val=6.0, units="mm")
        iv.add_output("channel_width_cold", val=1.5, units="mm")
        iv.add_output("fin_length_cold", val=3, units="mm")
        iv.add_output("cp_cold", val=1005, units="J/kg/K")
        iv.add_output("k_cold", val=0.02596, units="W/m/K")
        iv.add_output("mu_cold", val=1.789e-5, units="kg/m/s")

        iv.add_output("channel_height_hot", val=8.0, units="mm")
        iv.add_output("channel_width_hot", val=1.7, units="mm")
        iv.add_output("fin_length_hot", val=3.1, units="mm")
        iv.add_output("cp_hot", val=900, units="J/kg/K")
        iv.add_output("k_hot", val=0.024, units="W/m/K")
        iv.add_output("mu_hot", val=1.7e-5, units="kg/m/s")

        self.add_subsystem("hx", HXGroup(), promotes=["*"])


class TestHXByHand(unittest.TestCase):
    def test_by_hand(self):
        """
        This test case verifies that the implementation
        of the equations from Kays and London are correct
        and not mistyped.
        """
        prob = Problem(OSFManualCheckTestGroup(num_nodes=1))
        prob.setup(check=True, force_alloc_complex=True)
        prob.run_model()

        h_c = 6.0
        h_h = 8.0
        w_c = 1.5
        w_h = 1.7
        l_f_c = 3.0
        l_f_h = 3.1
        t_f = 0.1
        t_p = 0.2
        n_cold_wide = 25
        n_cold_tall = 8
        n_cold_long = 25
        cold_one_layer_height = t_p + t_f + h_c
        cold_one_cell_width = t_f + w_c
        cold_length = l_f_c * n_cold_long
        hot_one_layer_height = t_p + t_f + h_h
        hot_one_cell_width = t_f + w_h
        n_hot_wide = cold_length / hot_one_cell_width

        # ######____
        # |    |    |
        # |    |    |
        # |    |    |
        # |____|    |___
        # #########

        height_overall = n_cold_tall * (cold_one_layer_height + hot_one_layer_height)
        # note does not include case
        assert_near_equal(prob["hx.osfgeometry.height_overall"], height_overall / 1000, tolerance=1e-6)
        width_overall = n_cold_wide * cold_one_cell_width
        assert_near_equal(prob["hx.osfgeometry.width_overall"], width_overall / 1000, tolerance=1e-6)
        length_overall = n_cold_long * l_f_c
        assert_near_equal(prob["hx.osfgeometry.length_overall"], length_overall / 1000, tolerance=1e-6)
        frontal_area = width_overall * height_overall
        assert_near_equal(prob["hx.osfgeometry.frontal_area"], frontal_area / 1000**2, tolerance=1e-6)

        xs_area_cold = n_cold_wide * n_cold_tall * w_c * h_c
        assert_near_equal(prob["hx.osfgeometry.xs_area_cold"], xs_area_cold / 1000**2, tolerance=1e-6)
        heat_transfer_area_cold = 2 * (w_c + h_c) * n_cold_tall * n_cold_wide * length_overall
        assert_near_equal(
            prob["hx.osfgeometry.heat_transfer_area_cold"], heat_transfer_area_cold / 1000**2, tolerance=1e-6
        )
        dh_cold = 4 * w_c * h_c * l_f_c / (2 * (w_c * l_f_c + h_c * l_f_c + t_f * h_c) + t_f * w_c)
        assert_near_equal(prob["hx.osfgeometry.dh_cold"], dh_cold / 1000, tolerance=1e-6)
        assert_near_equal(prob["hx.osfgeometry.dh_cold"], 2 * h_c * w_c / (h_c + w_c) / 1000, tolerance=3e-2)

        fin_area_ratio_cold = h_c / (h_c + w_c)
        assert_near_equal(prob["hx.osfgeometry.fin_area_ratio_cold"], fin_area_ratio_cold, tolerance=1e-6)
        contraction_ratio_cold = xs_area_cold / frontal_area
        assert_near_equal(prob["hx.osfgeometry.contraction_ratio_cold"], contraction_ratio_cold, tolerance=1e-6)
        alpha_cold = w_c / h_c
        delta_cold = t_f / l_f_c
        gamma_cold = t_f / w_c
        assert_near_equal(prob["hx.osfgeometry.alpha_cold"], alpha_cold, tolerance=1e-6)
        assert_near_equal(prob["hx.osfgeometry.delta_cold"], delta_cold, tolerance=1e-6)
        assert_near_equal(prob["hx.osfgeometry.gamma_cold"], gamma_cold, tolerance=1e-6)

        n_hot_wide = length_overall / hot_one_cell_width
        xs_area_hot = n_hot_wide * n_cold_tall * w_h * h_h
        assert_near_equal(prob["hx.osfgeometry.xs_area_hot"], xs_area_hot / 1000**2, tolerance=1e-6)
        heat_transfer_area_hot = 2 * (w_h + h_h) * n_cold_tall * n_hot_wide * width_overall
        assert_near_equal(
<<<<<<< HEAD
            prob["hx.osfgeometry.heat_transfer_area_hot"], heat_transfer_area_hot / 1000**2, tolerance=1e-6
=======
            prob["osfgeometry.heat_transfer_area_hot"], heat_transfer_area_hot / 1000**2, tolerance=1e-6
>>>>>>> ae90ac45
        )
        dh_hot = 2 * w_h * h_h / (w_h + h_h)
        assert_near_equal(prob["hx.osfgeometry.dh_hot"], dh_hot / 1000, tolerance=1e-6)
        fin_area_ratio_hot = h_h / (h_h + w_h)
        assert_near_equal(prob["hx.osfgeometry.fin_area_ratio_hot"], fin_area_ratio_hot, tolerance=1e-6)
        contraction_ratio_hot = xs_area_hot / length_overall / height_overall
        assert_near_equal(prob["hx.osfgeometry.contraction_ratio_hot"], contraction_ratio_hot, tolerance=1e-6)
        alpha_hot = w_h / h_h
        delta_hot = t_f / l_f_h
        gamma_hot = t_f / w_h
        assert_near_equal(prob["hx.osfgeometry.alpha_hot"], alpha_hot, tolerance=1e-6)
        assert_near_equal(prob["hx.osfgeometry.delta_hot"], delta_hot, tolerance=1e-6)
        assert_near_equal(prob["hx.osfgeometry.gamma_hot"], gamma_hot, tolerance=1e-6)

        mdot_cold = 0.1
        mdot_hot = 0.2
        mu_cold = 1.789e-5
        mu_hot = 1.7e-5

        redh_cold = mdot_cold / (xs_area_cold / 1000**2) * dh_cold / 1000 / mu_cold
        redh_hot = mdot_hot / (xs_area_hot / 1000**2) * dh_hot / 1000 / mu_hot
        assert_near_equal(prob["hx.redh.Re_dh_cold"], redh_cold, tolerance=1e-6)
        assert_near_equal(prob["hx.redh.Re_dh_hot"], redh_hot, tolerance=1e-6)

        partials = prob.check_partials(method="cs", compact_print=True, show_only_incorrect=True, step=1e-50)
        assert_check_partials(partials)

        j_cold = (
            0.6522
            * redh_cold**-0.5403
            * alpha_cold**-0.1541
            * delta_cold**0.1499
            * gamma_cold**-0.0678
            * (1 + 5.269e-5 * redh_cold**1.340 * alpha_cold**0.504 * delta_cold**0.456 * gamma_cold**-1.055)
            ** 0.1
        )
        j_hot = (
            0.6522
            * redh_hot**-0.5403
            * alpha_hot**-0.1541
            * delta_hot**0.1499
            * gamma_hot**-0.0678
            * (1 + 5.269e-5 * redh_hot**1.340 * alpha_hot**0.504 * delta_hot**0.456 * gamma_hot**-1.055) ** 0.1
        )
        assert_near_equal(prob["hx.osfdata.j_hot"], j_hot, tolerance=1e-6)
        assert_near_equal(prob["hx.osfdata.j_cold"], j_cold, tolerance=1e-6)
        f_cold = (
            9.6243
            * redh_cold**-0.7422
            * alpha_cold**-0.1856
            * delta_cold**0.3053
            * gamma_cold**-0.2659
            * (1 + 7.669e-8 * redh_cold**4.429 * alpha_cold**0.920 * delta_cold**3.767 * gamma_cold**0.236)
            ** 0.1
        )
        f_hot = (
            9.6243
            * redh_hot**-0.7422
            * alpha_hot**-0.1856
            * delta_hot**0.3053
            * gamma_hot**-0.2659
            * (1 + 7.669e-8 * redh_hot**4.429 * alpha_hot**0.920 * delta_hot**3.767 * gamma_hot**0.236) ** 0.1
        )
        assert_near_equal(prob["hx.osfdata.f_hot"], f_hot, tolerance=1e-6)
        assert_near_equal(prob["hx.osfdata.f_cold"], f_cold, tolerance=1e-6)

        cp_cold = 1005
        k_cold = 0.02596
        cp_hot = 900
        k_hot = 0.024

        h_cold = j_cold * cp_cold ** (1 / 3) * (k_cold / mu_cold) ** (2 / 3) * mdot_cold / xs_area_cold * 1000**2
        h_hot = j_hot * cp_hot ** (1 / 3) * (k_hot / mu_hot) ** (2 / 3) * mdot_hot / xs_area_hot * 1000**2

        assert_near_equal(prob["hx.convection.h_conv_cold"], h_cold, tolerance=1e-6)
        assert_near_equal(prob["hx.convection.h_conv_hot"], h_hot, tolerance=1e-6)

        k_alu = 190
        # TODO kays and london has a different expression for fin efficiency. why
        # m = np.sqrt(2*h_cold/k_alu/(t_f/1000))*(1 + t_f / l_f_c)
        m = np.sqrt(2 * h_cold / k_alu / (t_f / 1000))
        eta_f_cold = np.tanh(m * h_c / 2 / 1000) / m / (h_c / 2 / 1000)
        eta_o_cold = 1 - (1 - eta_f_cold) * fin_area_ratio_cold
        assert_near_equal(prob["hx.finefficiency.eta_overall_cold"], eta_o_cold, tolerance=1e-6)
        m = np.sqrt(2 * h_hot / k_alu / (t_f / 1000))
        eta_f_hot = np.tanh(m * h_h / 2 / 1000) / m / (h_h / 2 / 1000)
        eta_o_hot = 1 - (1 - eta_f_hot) * fin_area_ratio_hot
        assert_near_equal(prob["hx.finefficiency.eta_overall_hot"], eta_o_hot, tolerance=1e-6)

        rc = 1 / eta_o_cold / (heat_transfer_area_cold / 1000**2) / h_cold
        rh = 1 / eta_o_hot / (heat_transfer_area_hot / 1000**2) / h_hot
        # rw = (t_f + t_p)/1000/k_alu/(length_overall * width_overall / 1000 ** 2)/n_cold_tall
        # TODO wall resistance not currently accounted for, less than 1% effect
        rw = 0.0
        uaoverall = 1 / (rc + rh + rw)
        assert_near_equal(prob["hx.ua.UA_overall"], uaoverall, tolerance=1e-6)

        cmin = np.minimum(mdot_cold * cp_cold, mdot_hot * cp_hot)
        cmax = np.maximum(mdot_cold * cp_cold, mdot_hot * cp_hot)

        cratio = cmin / cmax
        ntu = uaoverall / cmin
        effectiveness = 1 - np.exp(ntu**0.22 * (np.exp(-cratio * ntu**0.78) - 1) / cratio)
        assert_near_equal(prob["hx.ntu.NTU"], ntu, tolerance=1e-6)
        assert_near_equal(prob["hx.effectiveness.effectiveness"], effectiveness, tolerance=1e-6)

        heat_transfer = cmin * effectiveness * (90 - 45)
        assert_near_equal(prob["hx.heat.heat_transfer"], heat_transfer, tolerance=1e-6)

        tout_cold = 45 + heat_transfer / mdot_cold / cp_cold + 273.15
        tout_hot = 90 - heat_transfer / mdot_hot / cp_hot + 273.15
        assert_near_equal(prob["hx.t_out.T_out_cold"], tout_cold, tolerance=1e-6)
        assert_near_equal(prob["hx.t_out.T_out_hot"], tout_hot, tolerance=1e-6)

        Gcold = mdot_cold / (xs_area_cold / 1000**2)
        Ghot = mdot_hot / (xs_area_hot / 1000**2)

        rho_cold = 0.5
        rho_hot = 0.6
        Kc = 0.3
        Ke = -0.1
        pressure_drop_cold = -(Gcold**2) / 2 / rho_cold * ((Kc + Ke) + f_cold * 4 * length_overall / dh_cold)
        pressure_drop_hot = -(Ghot**2) / 2 / rho_hot * ((Kc + Ke) + f_hot * 4 * width_overall / dh_hot)
        assert_near_equal(prob["hx.delta_p.delta_p_cold"], pressure_drop_cold, tolerance=1e-6)
        assert_near_equal(prob["hx.delta_p.delta_p_hot"], pressure_drop_hot, tolerance=1e-6)


if __name__ == "__main__":
    unittest.main()<|MERGE_RESOLUTION|>--- conflicted
+++ resolved
@@ -367,11 +367,7 @@
         assert_near_equal(prob["hx.osfgeometry.xs_area_hot"], xs_area_hot / 1000**2, tolerance=1e-6)
         heat_transfer_area_hot = 2 * (w_h + h_h) * n_cold_tall * n_hot_wide * width_overall
         assert_near_equal(
-<<<<<<< HEAD
             prob["hx.osfgeometry.heat_transfer_area_hot"], heat_transfer_area_hot / 1000**2, tolerance=1e-6
-=======
-            prob["osfgeometry.heat_transfer_area_hot"], heat_transfer_area_hot / 1000**2, tolerance=1e-6
->>>>>>> ae90ac45
         )
         dh_hot = 2 * w_h * h_h / (w_h + h_h)
         assert_near_equal(prob["hx.osfgeometry.dh_hot"], dh_hot / 1000, tolerance=1e-6)
