import numpy as np
import openmdao.api as om
from time import time
from copy import copy, deepcopy
import multiprocessing as mp

# Atmospheric calculations
from openconcept.atmospherics import TemperatureComp, PressureComp, DensityComp, SpeedOfSoundComp
from openconcept.aerodynamics.openaerostruct import (
    TrapezoidalPlanformMesh,
    SectionPlanformMesh,
    ThicknessChordRatioInterp,
    SectionLinearInterp,
)

# Progress bar
progress_bar = True
try:
    import tqdm
except ImportError:
    print('Progress bar for training data can be enabled by installing the tqdm Python package with "pip install tqdm"')
    progress_bar = False

# OpenAeroStruct
try:
    from openaerostruct.geometry.geometry_mesh_transformations import Rotate
    from openaerostruct.aerodynamics.aero_groups import AeroPoint
except ImportError:
    raise ImportError("OpenAeroStruct must be installed to use the VLMDragPolar component")

CITATION = """
@article{Adler2022d,
    author = {Adler, Eytan J. and Martins, Joaquim R. R. A.},
    doi = {10.2514/1.c037096},
    issn = {1533-3868},
    journal = {Journal of Aircraft},
    month = {December},
    publisher = {American Institute of Aeronautics and Astronautics},
    title = {Efficient Aerostructural Wing Optimization Considering Mission Analysis},
    year = {2022}
}
"""


class VLMDragPolar(om.Group):
    """
    Drag polar generated using OpenAeroStruct's vortex lattice method and a surrogate
    model to decrease the computational cost. It allows for three planform definitions.
    The first is a trapezoidal planform defined by aspect ratio, taper, and sweep. The
    second builds a planform from sections definitions, each defined by a streamwise
    offset of the leading edge, spanwise position, and chord length. The mesh is linearly
    lofted between the sections. Finally, this component can take in a mesh directly to
    enable more flexibility. This component enables twisting of the mesh as well.

    Notes
    -----
    Twist is ordered starting at the tip and moving to the root; a twist
    of [-1, 0, 1] would have a tip twist of -1 deg and root twist of 1 deg.
    This is the same ordering as for the section definitions if the geometry
    option is set to \"section\".

    Set the OMP_NUM_THREADS environment variable to 1 for much better parallel training performance!

    Make sure that the wing reference area provided to this group is consistent both with the reference
    area used by OpenAeroStruct (projected area by default) AND the reference area used by OpenConcept
    to compute the lift coefficient it provides.

    Inputs
    ------
    fltcond|CL : float
        Lift coefficient (vector, dimensionless)
    fltcond|M : float
        Mach number (vector, dimensionless)
    fltcond|h : float
        Altitude (vector, m)
    fltcond|q : float
        Dynamic pressure (vector, Pascals)
    ac|geom|wing|S_ref : float
        Full planform area (scalar, m^2)
    ac|aero|CD_nonwing : float
        Drag coefficient of components other than the wing; e.g. fuselage,
        tail, interference drag, etc.; this value is simply added to the
        drag coefficient computed by OpenAeroStruct (vector if vec_CD_nonwing
        option is set to True and scalar otherwise, dimensionless)
    fltcond|TempIncrement : float
        Temperature increment for non-standard day (scalar, degC)
        NOTE: fltcond|TempIncrement is a scalar in this component but a vector in OC. \
            This is the case because of the way the VLMDataGen component is set up. To \
            make it work, TempIncrement would need to be an input to the surrogate, \
            which is not worth the extra training cost (at minimum a 2x increase).

        If geometry option is \"trapezoidal\" (the default)
            - **ac|geom|wing|AR** *(float)* - Aspect ratio (scalar, dimensionless)
            - **ac|geom|wing|taper** *(float)* - Taper ratio (must be >0 and <=1); tip chord / root chord (scalar, dimensionless)
            - **ac|geom|wing|c4sweep** *(float)* - Quarter chord sweep angle (scalar, degrees)
            - **ac|geom|wing|toverc** *(float)* - Wing tip and wing root airfoil thickness to chord ratio in that order; panel
              thickness to chord ratios are linearly interpolated between the tip and root (vector of length 2, dimensionless)
            - **ac|geom|wing|twist** *(float)* - Twist at spline control points, ordered from tip to root (vector of length num_twist, degrees)

        If geometry option is \"section\" (despite inputs in m, they are scaled to provided planform area)
            - **ac|geom|wing|x_LE_sec** *(float)* - Streamwise offset of the section's leading edge, starting with the outboard
              section (wing tip) and moving inboard toward the root (vector of length
              num_sections, m)
            - **ac|geom|wing|y_sec** *(float)* - Spanwise location of each section, starting with the outboard section (wing
              tip) at the MOST NEGATIVE y value and moving inboard (increasing y value)
              toward the root; the user does not provide a value for the root because it
              is always 0.0 (vector of length num_sections - 1, m)
            - **ac|geom|wing|chord_sec** *(float)* - Chord of each section, starting with the outboard section (wing tip) and
              moving inboard toward the root (vector of length num_sections, m)
            - **ac|geom|wing|toverc** *(float)* - Thickness to chord ratio of the airfoil at each defined section starting at the wing tip
              and moving wing root airfoil; panel thickness to chord ratios is linearly interpolated (vector of length num_sections, m)
            - **ac|geom|wing|twist** *(float)* - Twist at each section, ordered from tip to root (vector of length num_sections, degrees)

        If geometry option is \"mesh\"
            - **ac|geom|wing|OAS_mesh** *(float)* - OpenAeroStruct 3D mesh (num_x + 1 x num_y + 1 x 3 vector, m)
            - **ac|geom|wing|toverc** *(float)* - Thickness to chord ratio of each streamwise strip of panels ordered from
              wing tip to wing root (vector of length num_y, dimensionless)

    Outputs
    -------
    drag : float
        Drag force (vector, Newtons)
    twisted_mesh : float
        OpenAeroStruct mesh that has been twisted according to twist inputs; only an output if geometry options
        is set to \"trapezoidal\" or \"section\" (num_x + 1 x num_y + 1 x 3 vector, m)

    Options
    -------
    num_nodes : int
        Number of analysis points per mission segment (scalar, dimensionless)
    geometry : float
        Choose the geometry parameterization from the following options (by default trapezoidal):

            - "trapezoidal": Create a trapezoidal mesh based on apsect ratio, taper, and sweep
            - "section": Create a mesh lofted between defined sections
            - "mesh": Pass in a mesh directly to this component

    num_x : int
        Number of panels in x (streamwise) direction (scalar, dimensionless)
    num_y : int
        Number of panels in y (spanwise) direction for half wing. If geometry option
        is set to \"section\", this value represents the number of panels between each
        pair of sections. In that case, it can also be a vector with potentially a different
        number of panels between each pair of sections (scalar or vector, dimensionless)
    num_sections : int
        Only if geometry option is \"section\", this represents the number of spanwise sections
        to define planform shape. This parameter is ignored for other geometry options (scalar, dimensionless)
    num_twist : int
        Number of spline control points for twist, only used if geometry is set to \"trapezoidal\" because
        \"mesh\" linearly interpolates twist between sections and \"mesh\" does not provide twist
        functionality (scalar, dimensionless)
    vec_CD_nonwing : bool
        Set to True if ac|aero|CD_nonwing is passed in as a vector of length num_nodes, otherwise
        set to False and it will be set as a scalar value, by default False
    alpha_train : list or ndarray
        List of angle of attack values at which to train the model (ndarray, degrees)
    Mach_train : list or ndarray
        List of Mach numbers at which to train the model (ndarray, dimensionless)
    alt_train : list or ndarray
        List of altitude values at which to train the model (ndarray, m)
    surf_options : dict
        Dictionary of OpenAeroStruct surface options; any options provided here
        will override the default ones; see the OpenAeroStruct documentation for more information.
        Because the geometry transformations are excluded in this model (to simplify the interface),
        the <transformation>_cp options are not supported. The t_over_c option is also removed since
        it is provided instead as an input.
    """

    def __init__(self, **kwargs):
        super().__init__(**kwargs)
        self.cite = CITATION

    def initialize(self):
        self.options.declare("num_nodes", default=1, desc="Number of analysis points to run")
        self.options.declare(
            "geometry",
            default="trapezoidal",
            values=["trapezoidal", "section", "mesh"],
            desc="OpenAeroStruct mesh parameterization",
        )
        self.options.declare("num_x", default=2, desc="Number of streamwise mesh panels")
        self.options.declare(
            "num_y", default=6, types=(int, list, tuple, np.ndarray), desc="Number of spanwise (half wing) mesh panels"
        )
        self.options.declare(
            "num_sections", default=2, types=int, desc="Number of sections along the half span to define"
        )
        self.options.declare("num_twist", default=4, desc="Number of twist spline control points")
        self.options.declare(
            "vec_CD_nonwing", default=False, types=bool, desc="Take in CD_nonwing input as a vector of length num_nodes"
        )
        self.options.declare(
            "Mach_train",
            default=np.array([0.1, 0.3, 0.45, 0.6, 0.7, 0.75, 0.8, 0.85, 0.9]),
            types=(list, np.ndarray),
            desc="List of Mach number training values (dimensionless)",
        )
        self.options.declare(
            "alpha_train",
            default=np.linspace(-10, 15, 6),
            types=(list, np.ndarray),
            desc="List of angle of attack training values (degrees)",
        )
        self.options.declare(
            "alt_train",
            default=np.linspace(0, 12e3, 4),
            types=(list, np.ndarray),
            desc="List of altitude training values (meters)",
        )
        self.options.declare(
            "surf_options", default={}, types=(dict), desc="Dictionary of OpenAeroStruct surface options"
        )

    def setup(self):
        nn = self.options["num_nodes"]
        nx = self.options["num_x"]
        ny = self.options["num_y"]
        n_twist = self.options["num_twist"]
        geo = self.options["geometry"]
        n_alpha = self.options["alpha_train"].size
        n_Mach = self.options["Mach_train"].size
        n_alt = self.options["alt_train"].size

        # Get the total number of y coordinates if it's not a scalar
        if geo == "section" and isinstance(ny, int):
            ny_tot = (self.options["num_sections"] - 1) * ny + 1
        elif not isinstance(ny, int):
            ny_tot = np.sum(ny) + 1
        else:
            ny_tot = ny + 1

        # Generate the mesh if geometry parameterization says we should and twist it
        if geo == "trapezoidal":
            if not isinstance(ny, int):
                raise ValueError("The num_y option must be an integer if the geometry option is trapezoidal")

            self.add_subsystem(
                "gen_mesh",
                TrapezoidalPlanformMesh(num_x=nx, num_y=ny),
                promotes_inputs=[
                    ("S", "ac|geom|wing|S_ref"),
                    ("AR", "ac|geom|wing|AR"),
                    ("taper", "ac|geom|wing|taper"),
                    ("sweep", "ac|geom|wing|c4sweep"),
                ],
                promotes_outputs=[("mesh", "ac|geom|wing|OAS_mesh")],
            )

            # Compute the twist at mesh y-coordinates
            comp = self.add_subsystem(
                "twist_bsp",
                om.SplineComp(
                    method="bsplines",
                    x_interp_val=np.linspace(0, 1, ny_tot),
                    num_cp=n_twist,
                    interp_options={"order": min(n_twist, 4)},
                ),
                promotes_inputs=[("twist_cp", "ac|geom|wing|twist")],
            )
            comp.add_spline(y_cp_name="twist_cp", y_interp_name="twist", y_units="deg")
            self.set_input_defaults("ac|geom|wing|twist", np.zeros(n_twist), units="deg")

            # Apply twist spline to mesh
            self.add_subsystem(
                "twist_mesh",
                Rotate(val=np.zeros(ny_tot), mesh_shape=(nx + 1, ny_tot, 3), symmetry=True),
                promotes_inputs=[("in_mesh", "ac|geom|wing|OAS_mesh")],
                promotes_outputs=[("mesh", "twisted_mesh")],
            )
            self.connect("twist_bsp.twist", "twist_mesh.twist")
        elif geo == "section":
            self.add_subsystem(
                "gen_mesh",
                SectionPlanformMesh(num_x=nx, num_y=ny, num_sections=self.options["num_sections"], scale_area=True),
                promotes_inputs=[
                    ("S", "ac|geom|wing|S_ref"),
                    ("x_LE_sec", "ac|geom|wing|x_LE_sec"),
                    ("y_sec", "ac|geom|wing|y_sec"),
                    ("chord_sec", "ac|geom|wing|chord_sec"),
                ],
                promotes_outputs=[("mesh", "ac|geom|wing|OAS_mesh")],
            )

            # Compute the twist at mesh y-coordinates
            self.add_subsystem(
                "twist_sec",
                SectionLinearInterp(num_y=ny, num_sections=self.options["num_sections"], units="deg", cos_spacing=True),
                promotes_inputs=[("property_sec", "ac|geom|wing|twist")],
            )
            self.set_input_defaults("ac|geom|wing|twist", np.zeros(self.options["num_sections"]), units="deg")

            # Apply twist spline to mesh
            self.add_subsystem(
                "twist_mesh",
                Rotate(val=np.zeros(ny_tot), mesh_shape=(nx + 1, ny_tot, 3), symmetry=True),
                promotes_inputs=[("in_mesh", "ac|geom|wing|OAS_mesh")],
                promotes_outputs=[("mesh", "twisted_mesh")],
            )
            self.connect("twist_sec.property_node", "twist_mesh.twist")

        # Interpolate the thickness to chord ratios for each panel
        if geo in ["trapezoidal", "section"]:
            n_sections = self.options["num_sections"] if geo == "section" else 2
            self.add_subsystem(
                "t_over_c_interp",
                ThicknessChordRatioInterp(num_y=ny, num_sections=n_sections),
                promotes_inputs=[("section_toverc", "ac|geom|wing|toverc")],
            )

        # Inputs to promote from the calls to OpenAeroStruct (if geometry is "mesh",
        # promote the thickness-to-chord ratio directly)
        VLM_promote_inputs = ["fltcond|TempIncrement"]
        if geo == "mesh":
            VLM_promote_inputs += ["ac|geom|wing|toverc", "ac|geom|wing|OAS_mesh"]
        else:
            self.connect("t_over_c_interp.panel_toverc", "training_data.ac|geom|wing|toverc")
            self.connect("twisted_mesh", "training_data.ac|geom|wing|OAS_mesh")

        # Training data
        self.add_subsystem(
            "training_data",
            VLMDataGen(
                num_x=nx,
                num_y=ny_tot - 1,
                alpha_train=self.options["alpha_train"],
                Mach_train=self.options["Mach_train"],
                alt_train=self.options["alt_train"],
                surf_options=self.options["surf_options"],
            ),
            promotes_inputs=VLM_promote_inputs,
        )

        # Surrogate model
        interp = om.MetaModelStructuredComp(
            method="scipy_cubic", training_data_gradients=True, vec_size=nn, extrapolate=True
        )
        interp.add_input("fltcond|M", 0.1, training_data=self.options["Mach_train"])
        interp.add_input("alpha", 0.0, units="deg", training_data=self.options["alpha_train"])
        interp.add_input("fltcond|h", 0.0, units="m", training_data=self.options["alt_train"])
        interp.add_output("CL", training_data=np.zeros((n_Mach, n_alpha, n_alt)))
        interp.add_output("CD", training_data=np.zeros((n_Mach, n_alpha, n_alt)))
        self.add_subsystem("aero_surrogate", interp, promotes_inputs=["fltcond|M", "fltcond|h"])
        self.connect("training_data.CL_train", "aero_surrogate.CL_train")
        self.connect("training_data.CD_train", "aero_surrogate.CD_train")

        # Solve for angle of attack that meets input lift coefficient
        self.add_subsystem(
            "alpha_bal",
            om.BalanceComp(
                "alpha", eq_units=None, lhs_name="CL_VLM", rhs_name="fltcond|CL", val=np.ones(nn), units="deg"
            ),
            promotes_inputs=["fltcond|CL"],
        )
        self.connect("alpha_bal.alpha", "aero_surrogate.alpha")
        self.connect("aero_surrogate.CL", "alpha_bal.CL_VLM")

        # Compute drag force from drag coefficient
        CD_nw_size = nn if self.options["vec_CD_nonwing"] else 1
        self.add_subsystem(
            "drag_calc",
            om.ExecComp(
                "drag = q * S * (CD_wing + CD_nonwing)",
                drag={"units": "N", "shape": (nn,)},
                q={"units": "Pa", "shape": (nn,)},
                S={"units": "m**2"},
<<<<<<< HEAD
                CD_wing={"shape": (nn,)},
                CD_nonwing={"shape": (CD_nw_size,), "val": np.zeros(CD_nw_size)},
=======
                CD={"shape": (nn,)},
                has_diag_partials=True,
>>>>>>> 5f2cb401
            ),
            promotes_inputs=[("q", "fltcond|q"), ("S", "ac|geom|wing|S_ref"), ("CD_nonwing", "ac|aero|CD_nonwing")],
            promotes_outputs=["drag"],
        )
        self.connect("aero_surrogate.CD", "drag_calc.CD_wing")

        # Set input defaults for inputs promoted from different places with different values
        self.set_input_defaults("ac|geom|wing|S_ref", 1.0, units="m**2")


class VLMDataGen(om.ExplicitComponent):
    """
    Generates a grid of OpenAeroStruct lift and drag data to train
    a surrogate model. The grid is defined by the options and the
    mesh geometry by the input. This component will only recalculate
    the lift and drag grid when the mesh changes. All VLMDataGen
    components in the model must use the same training points and surf_options.

    Inputs
    ------
    ac|geom|wing|OAS_mesh: float
        OpenAeroStruct 3D mesh (num_x + 1 x num_y + 1 x 3 vector, m)
    ac|geom|wing|toverc : float
        Thickness to chord ratio of each streamwise strip of panels ordered from wing
        tip to wing root; used for the viscous and wave drag calculations
        (vector of length num_y, dimensionless)
    fltcond|TempIncrement : float
        Temperature increment for non-standard day (scalar, degC)

    Outputs
    -------
    CL_train : 3-dim ndarray
        Grid of lift coefficient data to train structured surrogate model
    CD_train : 3-dim ndarray
        Grid of drag coefficient data to train structured surrogate model

    Options
    -------
    num_x : int
        Number of panels in x (streamwise) direction (scalar, dimensionless)
    num_y : int
        Number of panels in y (spanwise) direction for one wing because
        uses symmetry (scalar, dimensionless)
    Mach_train : list or ndarray
        List of Mach numbers at which to train the model (ndarray, dimensionless)
    alpha_train : list or ndarray
        List of angle of attack values at which to train the model (ndarray, degrees)
    alt_train : list or ndarray
        List of altitude values at which to train the model (ndarray, m)
    surf_options : dict
        Dictionary of OpenAeroStruct surface options; any options provided here
        will override the default ones; see the OpenAeroStruct documentation for more information.
        Because the geometry transformations are excluded in this model (to simplify the interface),
        the <transformation>_cp options are not supported. The t_over_c option is also removed since
        it is provided instead as an input.
    """

    def __init__(self, **kwargs):
        super().__init__(**kwargs)
        self.cite = CITATION

    def initialize(self):
        self.options.declare("num_x", default=2, desc="Number of streamwise mesh panels")
        self.options.declare("num_y", default=6, desc="Number of spanwise (half wing) mesh panels")
        self.options.declare(
            "Mach_train",
            default=np.array([0.1, 0.3, 0.45, 0.6, 0.7, 0.75, 0.8, 0.85, 0.9]),
            desc="List of Mach number training values (dimensionless)",
        )
        self.options.declare(
            "alpha_train", default=np.linspace(-10, 15, 6), desc="List of angle of attack training values (degrees)"
        )
        self.options.declare(
            "alt_train", default=np.linspace(0, 12e3, 4), desc="List of altitude training values (meters)"
        )
        self.options.declare("surf_options", default={}, desc="Dictionary of OpenAeroStruct surface options")

    def setup(self):
        nx = self.options["num_x"]
        ny = self.options["num_y"]

        self.add_input("ac|geom|wing|OAS_mesh", units="m", shape=(nx + 1, ny + 1, 3))
        self.add_input("ac|geom|wing|toverc", shape=(ny,), val=0.12)
        self.add_input("fltcond|TempIncrement", val=0.0, units="degC")

        n_Mach = self.options["Mach_train"].size
        n_alpha = self.options["alpha_train"].size
        n_alt = self.options["alt_train"].size
        self.add_output("CL_train", shape=(n_Mach, n_alpha, n_alt))
        self.add_output("CD_train", shape=(n_Mach, n_alpha, n_alt))

        self.declare_partials("*", "*")

        # Check that the surf_options dictionary does not differ
        # from other instances of the VLMDataGen object
        if hasattr(VLMDataGen, "surf_options"):
            error = False
            if VLMDataGen.surf_options.keys() != self.options["surf_options"].keys():
                error = True
            for key in VLMDataGen.surf_options.keys():
                if isinstance(VLMDataGen.surf_options[key], np.ndarray):
                    error = error or np.any(VLMDataGen.surf_options[key] != self.options["surf_options"][key])
                else:
                    error = error or VLMDataGen.surf_options[key] != self.options["surf_options"][key]
            if error:
                raise ValueError(
                    "The VLMDataGen and VLMDragPolar components do not support\n"
                    "differently-valued surf_options within an OpenMDAO model. Trying to replace:\n"
                    f"{VLMDataGen.surf_options}\n"
                    f"with new options:\n{self.options['surf_options']}"
                )
        else:
            VLMDataGen.surf_options = deepcopy(self.options["surf_options"])

        # Generate grids and default cached values for training inputs and outputs
        VLMDataGen.mesh = -np.ones((nx + 1, ny + 1, 3))
        VLMDataGen.toverc = -np.ones(ny)
        VLMDataGen.temp_incr = -42 * np.ones(1)
        VLMDataGen.Mach, VLMDataGen.alpha, VLMDataGen.alt = np.meshgrid(
            self.options["Mach_train"], self.options["alpha_train"], self.options["alt_train"], indexing="ij"
        )
        VLMDataGen.CL = np.zeros((n_Mach, n_alpha, n_alt))
        VLMDataGen.CD = np.zeros((n_Mach, n_alpha, n_alt))
        VLMDataGen.partials = None

    def compute(self, inputs, outputs):
        mesh = inputs["ac|geom|wing|OAS_mesh"]
        toverc = inputs["ac|geom|wing|toverc"]
        temp_incr = inputs["fltcond|TempIncrement"]

        # If the inputs are unchaged, use the previously calculated values
        tol = 1e-13  # floating point comparison tolerance
        if (
            np.all(np.abs(mesh - VLMDataGen.mesh) < tol)
            and np.all(np.abs(toverc - VLMDataGen.toverc) < tol)
            and np.abs(temp_incr - VLMDataGen.temp_incr) < tol
        ):
            outputs["CL_train"] = VLMDataGen.CL
            outputs["CD_train"] = VLMDataGen.CD
            return

        # Copy new values to cached ones
        VLMDataGen.mesh[:, :, :] = mesh
        VLMDataGen.toverc[:] = toverc
        VLMDataGen.temp_incr[:] = temp_incr

        # Compute new training values
        train_in = {}
        train_in["Mach_number_grid"] = VLMDataGen.Mach
        train_in["alpha_grid"] = VLMDataGen.alpha
        train_in["alt_grid"] = VLMDataGen.alt
        train_in["TempIncrement"] = temp_incr
        train_in["mesh"] = mesh
        train_in["toverc"] = toverc
        train_in["num_x"] = self.options["num_x"]
        train_in["num_y"] = self.options["num_y"]

        data = compute_training_data(train_in, surf_dict=self.options["surf_options"])
        VLMDataGen.CL[:] = data["CL"]
        VLMDataGen.CD[:] = data["CD"]
        VLMDataGen.partials = copy(data["partials"])
        outputs["CL_train"] = VLMDataGen.CL
        outputs["CD_train"] = VLMDataGen.CD

    def compute_partials(self, inputs, partials):
        # Compute partials if they haven't been already and return them
        self.compute(inputs, {})
        for key, value in VLMDataGen.partials.items():
            partials[key][:] = value


"""
Generates training data and its total derivatives by
calling OpenAeroStruct at each training point.

Parameters
----------
inputs : dict
    A dictionary containing the following entries:
    Mach_number_grid : mdarray
        Mach number (3D meshgrid 'ij'-style ndarray, dimensionless)
    alpha_grid : ndarray
        Angle of attack (3D meshgrid 'ij'-style ndarray, degrees)
    alt_grid : ndarray
        Altitude (3D meshgrid 'ij'-style ndarray, m)
    TempIncrement : float
        Temperature increment for non-standard day (scalar, degC)
    mesh: ndarray
        OpenAeroStruct 3D mesh (num_x + 1 x num_y + 1 x 3 ndarray, m)
    toverc : float
        Thickness to chord ratio of each streamwise strip of panels ordered from wing
        tip to wing root; used for the viscous and wave drag calculations
        (vector of length num_y, dimensionless)
    num_x: int
        number of panels in x (streamwise) direction (scalar, dimensionless)
    num_y: int
        number of panels in y (spanwise) direction for one wing because
        uses symmetry (scalar, dimensionless)
surf_dict : dict
    Dictionary of OpenAeroStruct surface options; any options provided here
    will override the default ones; see the OpenAeroStruct documentation for more information.
    Because the geometry transformations are excluded in this model (to simplify the interface),
    the <transformation>_cp options are not supported. The t_over_c option is also removed since
    it is provided instead as an input.

Returns
-------
data : dict
    A dictionary containing the following entries:
    CL : ndarray
        Lift coefficients at training points (3D meshgrid 'ij'-style ndarray, dimensionless)
    CD : ndarray
        Drag coefficients at training points (3D meshgrid 'ij'-style ndarray, dimensionless)
    partials : dict
        Partial derivatives of the training data flattened in the proper OpenMDAO-style
        format for use as partial derivatives in the VLMDataGen component
"""


def compute_training_data(inputs, surf_dict=None):
    t_start = time()
    print("Generating OpenAeroStruct aerodynamic training data...")

    # Set up test points for use in parallelized map function ([Mach, alpha, altitude, inputs] for each point)
    test_points = np.array(
        [
            inputs["Mach_number_grid"].flatten(),
            inputs["alpha_grid"].flatten(),
            inputs["alt_grid"].flatten(),
            np.zeros(inputs["Mach_number_grid"].size),
        ]
    ).T.tolist()
    inputs_to_send = {"surf_dict": surf_dict}
    keys = ["TempIncrement", "mesh", "toverc", "num_x", "num_y"]
    for key in keys:
        inputs_to_send[key] = inputs[key]
    for row in test_points:
        row[-1] = inputs_to_send

    # Initialize the parallel pool and compute the OpenAeroStruct data
    with mp.Pool() as parallel_pool:
        if progress_bar:
            out = list(tqdm.tqdm(parallel_pool.imap(compute_aerodynamic_data, test_points), total=len(test_points)))
        else:
            out = list(parallel_pool.map(compute_aerodynamic_data, test_points))

    # Initialize output arrays
    CL = np.zeros(inputs["Mach_number_grid"].shape)
    CD = np.zeros(inputs["Mach_number_grid"].shape)
    jac_num_rows = inputs["Mach_number_grid"].size  # product of array dimensions
    mesh_jac_num_cols = inputs["mesh"].size
    num_y_panels = inputs["mesh"].shape[1] - 1
    of = ["CL_train", "CD_train"]
    partials = {}
    for f in of:
        partials[f, "ac|geom|wing|OAS_mesh"] = np.zeros((jac_num_rows, mesh_jac_num_cols))
        partials[f, "ac|geom|wing|toverc"] = np.zeros((jac_num_rows, num_y_panels))
        partials[f, "fltcond|TempIncrement"] = np.zeros((jac_num_rows, 1))
    data = {"CL": CL, "CD": CD, "partials": partials}

    # Transfer data into output data structure the proper format
    for i in range(len(out)):
        data["CL"][np.unravel_index(i, inputs["Mach_number_grid"].shape)] = out[i]["CL"]
        data["CD"][np.unravel_index(i, inputs["Mach_number_grid"].shape)] = out[i]["CD"]
        for key in data["partials"].keys():
            data["partials"][key][i] = out[i]["partials"][key]

    print(f"        ...done in {time() - t_start} sec\n")

    return data


# Function to compute CL, CD, and derivatives at a given test point. Used for
# the parallel mapping function in compute_training_data
# Input "point" is row in test_points array
def compute_aerodynamic_data(point):
    inputs = point[3]

    # Set up OpenAeroStruct problem
    p = om.Problem(reports=False)
    p.model.add_subsystem(
        "aero_analysis",
        VLM(
            num_x=inputs["num_x"],
            num_y=inputs["num_y"],
            surf_options=inputs["surf_dict"],
        ),
        promotes=["*"],
    )

    p.setup(mode="rev")

    # Set variables
    p.set_val("fltcond|TempIncrement", val=inputs["TempIncrement"], units="degC")
    p.set_val("ac|geom|wing|OAS_mesh", val=inputs["mesh"], units="m")
    p.set_val("ac|geom|wing|toverc", val=inputs["toverc"])
    p.set_val("fltcond|M", point[0])
    p.set_val("fltcond|alpha", point[1], units="deg")
    p.set_val("fltcond|h", point[2], units="m")

    p.run_model()

    output = {"CL": p.get_val("fltcond|CL"), "CD": p.get_val("fltcond|CD"), "partials": {}}

    # Compute derivatives
    of = ["fltcond|CL", "fltcond|CD"]
    of_out = ["CL_train", "CD_train"]
    wrt = ["ac|geom|wing|OAS_mesh", "ac|geom|wing|toverc", "fltcond|TempIncrement"]

    deriv = p.compute_totals(of, wrt)

    for n, f in enumerate(of):
        for u in wrt:
            output["partials"][of_out[n], u] = np.copy(deriv[f, u])

    return output


class VLM(om.Group):
    """
    Computes lift, drag, and other forces using OpenAeroStruct's vortex lattice implementation.
    This group contains a Reynolds number calculation that uses a linear approximation of dynamic
    viscosity. It is accurate up through ~33k ft and probably ok up to 40k ft, but not much further.

    Thickness to chord ratio of the airfoils is taken from the input, not the value in
    the surf_options dict (which is ignored).

    Inputs
    ------
    fltcond|alpha : float
        Angle of attack (scalar, degrees)
    fltcond|M : float
        Mach number (scalar, dimensionless)
    fltcond|h : float
        Altitude (scalar, m)
    fltcond|TempIncrement : float
        Temperature increment for non-standard day (scalar, degC)
    ac|geom|wing|OAS_mesh: float
        OpenAeroStruct 3D mesh (num_x + 1 x num_y + 1 x 3 vector, m)
    ac|geom|wing|toverc : float
        Thickness to chord ratio of each streamwise strip of panels ordered from wing
        tip to wing root; used for the viscous and wave drag calculations
        (vector of length num_y, dimensionless)

    Outputs
    -------
    fltcond|CL : float
        Lift coefficient of wing (scalar, dimensionless)
    fltcond|CD : float
        Drag coefficient of wing (scalar, dimensionless)
    fltcond|CDi : float
        Induced drag component (scalar, dimensionless)
    fltcond|CDv : float
        Viscous drag component (scalar, dimensionless)
    fltcond|CDw : float
        Wave drag component (scalar, dimensionless)
    sectional_CL : float
        Sectional lift coefficient for each chordwise panel strip (vector of length num_y, dimensionless)
    panel_forces : float
        Force from VLM for each panel (vector of size (num_x x num_y x 3), N)

    Options
    -------
    num_x : int
        Number of panels in x (streamwise) direction (scalar, dimensionless)
    num_y : int
        Number of panels in y (spanwise) direction for one wing because
        uses symmetry (scalar, dimensionless)
    surf_options : dict
        Dictionary of OpenAeroStruct surface options; any options provided here
        will override the default ones; see the OpenAeroStruct documentation for more information.
        Because the geometry transformations are excluded in this model (to simplify the interface),
        the <transformation>_cp options are not supported. The t_over_c option is also removed since
        it is provided instead as an input.
    """

    def __init__(self, **kwargs):
        super().__init__(**kwargs)
        self.cite = CITATION

    def initialize(self):
        self.options.declare("num_x", default=2, desc="Number of streamwise mesh panels")
        self.options.declare("num_y", default=6, desc="Number of spanwise (half wing) mesh panels")
        self.options.declare("surf_options", default=None, desc="Dictionary of OpenAeroStruct surface options")

    def setup(self):
        # Number of coordinates is one more than the number of panels
        nx = int(self.options["num_x"]) + 1
        ny = int(self.options["num_y"]) + 1

        # =================================================================
        #              Compute atmospheric and fluid properties
        # =================================================================
        self.add_subsystem("temp", TemperatureComp(num_nodes=1), promotes_inputs=["fltcond|h", "fltcond|TempIncrement"])
        self.add_subsystem("pressure", PressureComp(num_nodes=1), promotes_inputs=["fltcond|h"])
        self.add_subsystem("density", DensityComp(num_nodes=1))
        self.connect("temp.fltcond|T", "density.fltcond|T")
        self.connect("pressure.fltcond|p", "density.fltcond|p")
        self.add_subsystem("sound_speed", SpeedOfSoundComp(num_nodes=1))
        self.connect("temp.fltcond|T", "sound_speed.fltcond|T")
        self.add_subsystem(
            "airspeed",
            om.ExecComp("Utrue = Mach * a", Utrue={"units": "m/s", "val": 200.0}, a={"units": "m/s", "val": 300.0}),
            promotes_inputs=[("Mach", "fltcond|M")],
        )
        self.connect("sound_speed.fltcond|a", "airspeed.a")

        # Compute dimensionalized Reynolds number (use linear interpolation from standard atmosphere up
        # to 35k ft to estimate dynamic viscosity)
        self.add_subsystem(
            "Re_calc",
            om.ExecComp(
                "re = rho * u / (-3.329134*10**(-10) * h + 1.792398*10**(-5))",
                re={"units": "1/m", "val": 1e6},
                rho={"units": "kg/m**3", "val": 1.0},
                u={"units": "m/s", "val": 100.0},
                h={"units": "m", "val": 1.0},
            ),
            promotes_inputs=[("h", "fltcond|h")],
        )
        self.connect("density.fltcond|rho", "Re_calc.rho")
        self.connect("airspeed.Utrue", "Re_calc.u")

        # =================================================================
        #                       Call OpenAeroStruct
        # =================================================================
        # This dummy mesh must be passed to the surface dict so OpenAeroStruct
        # knows the dimensions of the mesh and whether it is a left or right wing
        dummy_mesh = np.zeros((nx, ny, 3))
        dummy_mesh[:, :, 0], dummy_mesh[:, :, 1] = np.meshgrid(
            np.linspace(0, 1, nx), np.linspace(-1, 0, ny), indexing="ij"
        )

        self.surf_dict = {
            "name": "wing",
            "mesh": dummy_mesh,  # this must be defined
            # because the VLMGeometry component uses the shape of the mesh in this
            # dictionary to determine the size of the mesh; the values don't matter
            "symmetry": True,  # if true, model one half of wing
            # reflected across the plane y = 0
            "S_ref_type": "projected",  # how we compute the wing area,
            # can be 'wetted' or 'projected'
            # Aerodynamic performance of the lifting surface at
            # an angle of attack of 0 (alpha=0).
            # These CL0 and CD0 values are added to the CL and CD
            # obtained from aerodynamic analysis of the surface to get
            # the total CL and CD.
            # These CL0 and CD0 values do not vary wrt alpha.
            "CL0": 0.0,  # CL of the surface at alpha=0
            "CD0": 0.0,  # CD of the surface at alpha=0
            # Airfoil properties for viscous drag calculation
            "k_lam": 0.05,  # percentage of chord with laminar
            # flow, used for viscous drag
            "t_over_c": np.array([0.12]),  # thickness over chord ratio (NACA SC2-0612)
            "c_max_t": 0.37,  # chordwise location of maximum (NACA SC2-0612)
            # thickness
            "with_viscous": True,  # if true, compute viscous drag
            "with_wave": True,  # if true, compute wave drag
        }

        # Overwrite any options in the surface dict with those provided in the options
        if self.options["surf_options"] is not None:
            for key in self.options["surf_options"]:
                self.surf_dict[key] = self.options["surf_options"][key]

        self.add_subsystem(
            "aero_point",
            AeroPoint(surfaces=[self.surf_dict]),
            promotes_inputs=[
                ("Mach_number", "fltcond|M"),
                ("alpha", "fltcond|alpha"),
                (f"{self.surf_dict['name']}_perf.t_over_c", "ac|geom|wing|toverc"),
            ],
            promotes_outputs=[
                (f"{self.surf_dict['name']}_perf.CD", "fltcond|CD"),
                (f"{self.surf_dict['name']}_perf.CL", "fltcond|CL"),
                (f"{self.surf_dict['name']}_perf.CDi", "fltcond|CDi"),
                (f"{self.surf_dict['name']}_perf.CDv", "fltcond|CDv"),
                (f"{self.surf_dict['name']}_perf.CDw", "fltcond|CDw"),
                (f"{self.surf_dict['name']}_perf.Cl", "sectional_CL"),
                (f"aero_states.{self.surf_dict['name']}_sec_forces", "panel_forces"),
            ],
        )
        self.connect("airspeed.Utrue", "aero_point.v")
        self.connect("density.fltcond|rho", "aero_point.rho")
        self.connect("Re_calc.re", "aero_point.re")

        # Promote the mesh from within OpenAeroStruct
        self.promotes(
            subsys_name="aero_point",
            inputs=[(f"{self.surf_dict['name']}.def_mesh", "ac|geom|wing|OAS_mesh")],
        )
        self.promotes(
            subsys_name="aero_point",
            inputs=[(f"aero_states.{self.surf_dict['name']}_def_mesh", "ac|geom|wing|OAS_mesh")],
        )

        # Set input defaults for inputs that go to multiple locations
        self.set_input_defaults("fltcond|M", 0.1)
        self.set_input_defaults("fltcond|alpha", 0.0, units="deg")
        self.set_input_defaults("ac|geom|wing|OAS_mesh", dummy_mesh, units="m")
        self.set_input_defaults("ac|geom|wing|toverc", np.full(ny - 1, 0.12))  # 12% airfoil thickness by default


# Example usage of the drag polar that compares
# the surrogate to a direction OpenAeroStruct call
# with a very coarse mesh and training point distribution
def example_usage():
    # Define parameters
    nn = 1
    num_x = 2
    num_y = 4
    S = 427.8  # m^2
    AR = 9.82
    taper = 0.149
    sweep = 31.6
    twist = np.array([-1, 1])
    n_twist = twist.size

    M = 0.7
    CL = 0.35
    h = 0  # m

    p = om.Problem()
    p.model.add_subsystem(
        "drag_polar",
        VLMDragPolar(
            num_nodes=nn,
            num_x=num_x,
            num_y=num_y,
            num_twist=n_twist,
            Mach_train=np.linspace(0.1, 0.8, 3),
            alpha_train=np.linspace(-11, 15, 3),
            alt_train=np.linspace(0, 15e3, 2),
        ),
        promotes=["*"],
    )
    p.model.nonlinear_solver = om.NewtonSolver(solve_subsystems=True, iprint=2)
    p.model.linear_solver = om.DirectSolver()
    p.setup()

    # Set values
    # Geometry
    p.set_val("ac|geom|wing|S_ref", S, units="m**2")
    p.set_val("ac|geom|wing|AR", AR)
    p.set_val("ac|geom|wing|taper", taper)
    p.set_val("ac|geom|wing|c4sweep", sweep, units="deg")
    p.set_val("ac|geom|wing|twist", twist, units="deg")
    p.set_val("fltcond|q", 6125.0 * np.ones(nn), units="Pa")
    p.set_val("fltcond|TempIncrement", 0, units="degC")

    # Flight condition
    p.set_val("fltcond|M", M)
    p.set_val("fltcond|CL", CL)
    p.set_val("fltcond|h", h, units="m")

    p.run_model()

    print("================== SURROGATE ==================")
    print(f"CL: {p.get_val('aero_surrogate.CL')}")
    print(f"CD: {p.get_val('aero_surrogate.CD')}")
    print(f"Alpha: {p.get_val('aero_surrogate.alpha', units='deg')} deg")

    # Call OpenAeroStruct at the same flight condition to compare
    prob = om.Problem()
    prob.model.add_subsystem("model", VLM(num_x=num_x, num_y=num_y), promotes=["*"])

    prob.setup()

    # Set mesh value
    prob.set_val("ac|geom|wing|OAS_mesh", p.get_val("twisted_mesh", units="m"), units="m")

    # Flight condition
    prob.set_val("fltcond|M", M)
    prob.set_val("fltcond|alpha", p.get_val("aero_surrogate.alpha", units="deg"), units="deg")
    prob.set_val("fltcond|h", h, units="m")

    prob.run_model()

    print("\n================== OpenAeroStruct ==================")
    print(f"CL: {prob.get_val('fltcond|CL')}")
    print(f"CD: {prob.get_val('fltcond|CD')}")
    print(f"Alpha: {prob.get_val('fltcond|alpha', units='deg')} deg")


if __name__ == "__main__":
    example_usage()<|MERGE_RESOLUTION|>--- conflicted
+++ resolved
@@ -363,13 +363,9 @@
                 drag={"units": "N", "shape": (nn,)},
                 q={"units": "Pa", "shape": (nn,)},
                 S={"units": "m**2"},
-<<<<<<< HEAD
                 CD_wing={"shape": (nn,)},
                 CD_nonwing={"shape": (CD_nw_size,), "val": np.zeros(CD_nw_size)},
-=======
-                CD={"shape": (nn,)},
                 has_diag_partials=True,
->>>>>>> 5f2cb401
             ),
             promotes_inputs=[("q", "fltcond|q"), ("S", "ac|geom|wing|S_ref"), ("CD_nonwing", "ac|aero|CD_nonwing")],
             promotes_outputs=["drag"],
